--- conflicted
+++ resolved
@@ -289,12 +289,7 @@
       try {
         // Get start room
         console.log("  Finding start room...");
-<<<<<<< HEAD
-        // eslint-disable-next-line @typescript-eslint/no-unsafe-member-access, @typescript-eslint/no-unsafe-call, @typescript-eslint/no-explicit-any
-        const startRoomResult = (await (api as any).raw.user.worldStartRoom()) as WorldStartRoomResponse;
-=======
         const startRoomResult = await raw.user.worldStartRoom();
->>>>>>> 94311c74
 
         if (!startRoomResult.ok || !startRoomResult.room || startRoomResult.room.length === 0) {
           throw new Error("Failed to get start room");
@@ -329,12 +324,7 @@
 
         // Place spawn
         console.log(`  Placing spawn at (${spawnLocation.x}, ${spawnLocation.y})...`);
-<<<<<<< HEAD
-        // eslint-disable-next-line @typescript-eslint/no-unsafe-member-access, @typescript-eslint/no-unsafe-call, @typescript-eslint/no-explicit-any
-        const placeResult = (await (api as any).raw.game.placeSpawn(
-=======
         const placeResult = await raw.game.placeSpawn(
->>>>>>> 94311c74
           actualRoomName,
           spawnLocation.x,
           spawnLocation.y,
