--- conflicted
+++ resolved
@@ -5,20 +5,7 @@
 
 ## [Unreleased]
 
-<<<<<<< HEAD
-### Added
-
-- **Comprehensive Operational Documentation**: Implemented four new operational guides to enhance autonomous improvement reliability
-  - Created `docs/operations/cpu-timeout-diagnosis.md` - Complete CPU timeout diagnostic runbook with symptom identification, diagnostic procedures, resolution actions, and prevention strategies
-  - Created `docs/operations/monitoring-alerts-playbook.md` - Monitoring alert playbook with classification system (CRITICAL/HIGH/MEDIUM/LOW), response procedures, escalation criteria, and auto-resolution guidelines
-  - Created `docs/runtime/operations/cpu-optimization-strategies.md` - CPU optimization strategies covering kernel CPU budget allocation, incremental protection patterns, memory operation optimization, and creep behavior efficiency
-  - Enhanced `docs/operations/deployment-troubleshooting.md` with timeout scenarios, retry logic configuration, environment variable validation, and comprehensive API error code interpretation
-  - Updated `docs/index.md` and `README.md` to link new operational documentation
-  - Enables more reliable autonomous improvements by Copilot workflows with reduced manual intervention requirements
-  - Addresses ralphschuler/.screeps-gpt#364 (incremental CPU guards), ralphschuler/.screeps-gpt#392 (proactive CPU monitoring), ralphschuler/.screeps-gpt#351 (PTR telemetry), ralphschuler/.screeps-gpt#340, ralphschuler/.screeps-gpt#329, ralphschuler/.screeps-gpt#315 (CPU timeout incidents), ralphschuler/.screeps-gpt#344 (infrastructure crisis)
-=======
 ## [0.31.5] - 2025-11-08
->>>>>>> be007ab2
 
 ### Fixed
 
