# Changelog

All notable changes to this project are documented here. This changelog now maintains the full release history—update the
`[Unreleased]` section with your changes and run `bun run versions:update` to refresh the release index.

## [Unreleased]

<<<<<<< HEAD
### Fixed

- **Memory.stats Collection Failure**: Fixed TypeScript interface conflict preventing stats collection and causing monitoring blackout
  - Root cause: `profiler/typings.d.ts` declared `interface Memory` without `declare global`, creating conflicting local interface
  - This prevented the global Memory interface in `types.d.ts` from recognizing `stats` property
  - Solution: Removed conflicting Memory interface declaration from profiler typings
  - Added regression test `memory-stats-interface.test.ts` to prevent future interface conflicts
  - Resolves issue #684 (Memory.stats collection failure) and unblocks strategic monitoring capabilities
  - Restores PTR telemetry collection, enabling performance analysis and anomaly detection
=======
## [0.83.5] - 2025-11-15
>>>>>>> 317c0647

### Added

- **Overmind-RL Reinforcement Learning Research**: Comprehensive evaluation of RL integration potential for bot AI optimization
  - Created research documentation in `docs/research/overmind-rl-analysis.md`
  - Analyzed Overmind-RL three-component architecture (Node.js backend, Python Gym wrapper, distributed training)
  - Evaluated RL algorithms (PPO, DQN), neural network designs, and reward function engineering
  - Assessed 7 use cases: combat micro, resource allocation, expansion, creep bodies, market trading, tasks, pathfinding
  - Documented training requirements: $2k-$10k first year, 870 hours effort, GPU infrastructure
  - Detailed cost-benefit analysis: RL 6x more expensive than proven Overmind patterns with uncertain ROI
  - Compatibility analysis: Architecture misalignment (Python vs. TypeScript-only), 10-200ms inference latency
  - Created 6-phase integration roadmap (33-48 weeks) if pursued in future
  - **Decision: NOT RECOMMENDED** for current integration—focus on proven optimization patterns instead
  - Defined revisit conditions: bot maturity (12-24 months), specific high-value use case, RL expertise, infrastructure budget
  - Updated TASKS.md with research findings and alternative recommendations
  - Related research: Overmind architecture (overmind-analysis.md), creep-tasks (#625), packrat (#626)

## [0.83.1] - 2025-11-15

### Added

- **Strategic Documentation Framework**: Created comprehensive strategic documentation structure for tracking bot development phases and capturing learning insights
  - Created `docs/strategy/` directory with phases/, learning/, and decisions/ subdirectories
  - Created strategic roadmap (`docs/strategy/roadmap.md`) documenting current phase status (Phase 1: 85%, Phase 2: 60%, Phase 3: 100%, Phase 4: 50%, Phase 5: 100%)
  - Documented success metrics, blockers (telemetry #791, container placement #783), and milestones
  - Created phase-specific documentation for all 5 development phases:
    - Phase 1: Foundation (RCL 1-2) - Bootstrap, basic economy, container harvesting
    - Phase 2: Core Framework (RCL 3-4) - Task system, spawn queue, link network
    - Phase 3: Advanced Economy (RCL 6-8) - Remote harvesting, terminal, labs, factory
    - Phase 4: Empire Coordination - Combat, traffic, expansion, multi-room logistics
    - Phase 5: Multi-Room & Global Management - Colony management, analytics, inter-shard communication
  - Migrated learning insights from CHANGELOG.md to structured documentation:
    - Bootstrap phase implementation pattern (v0.44.0) - Harvester-focused early-game optimization
    - Container-based harvesting pattern (v0.54.0) - Role specialization for efficiency
    - Round-robin task scheduling pattern (v0.57.1) - CPU fairness preventing creep starvation
  - Created Architectural Decision Records (ADR) template and guidelines
  - Updated AGENTS.md to reference strategic documentation in knowledge base
  - Updated README.md strategy section with links to roadmap, phases, learning insights, and ADRs
  - Enables strategic planning agent to analyze bot progression objectively
  - Captures institutional knowledge preventing repeated failed approaches
  - Provides context for autonomous agents making improvement decisions

- **Overmind Architecture Research**: Comprehensive analysis of Overmind bot patterns for potential integration
  - Created research documentation in `docs/research/overmind-analysis.md`
  - Identified 12 key architectural patterns with compatibility assessments
  - Documented quick wins: Task Persistence, Decorator-Based Caching, Directive System
  - Prioritized implementation roadmap with complexity and value estimates
  - Linked patterns to existing issues (#478, #487, #494, #392, #426, #493, #607, #614)
  - Added recommendations to TASKS.md for phased implementation
  - Total of 10 prioritized patterns spanning Phases 2-5
  - Focused on high-value areas: CPU optimization, task management, multi-room scaling

## [0.80.0] - 2025-11-15

### Fixed

- **CI Autofix Circuit Breaker**: Implemented circuit breaker to prevent infinite retry loops in CI autofix workflow
  - Added circuit breaker logic to track consecutive failures (max 3 attempts)
  - Implemented 15-minute backoff period between retry attempts
  - Created automatic escalation to GitHub issues when circuit breaker trips
  - Added diagnostic logging showing retry attempts and circuit breaker status
  - Circuit breaker resets on successful autofix or after backoff period
  - Prevents workflow saturation from repeated failed autofix attempts
  - Checks for existing escalation issues to avoid duplicates
  - Added comprehensive regression test suite (16 tests) in `tests/regression/ci-autofix-circuit-breaker.test.ts`
  - Resolves issue: fix(automation): CI autofix workflow saturation - 17+ consecutive action_required failures

## [0.76.0] - 2025-11-14

### Added

- **Dying Creep Energy Dropping**: Implemented automatic energy dropping behavior for creeps approaching end of life
  - Creeps with TTL below threshold (default: 50 ticks) automatically drop all carried energy
  - Prevents energy waste from creep despawning
  - Configurable via `Memory.dyingCreepBehavior` (enabled/disabled and threshold)
  - Visual feedback: dying creeps display "💀" emoji
  - Works with both task-based and role-based execution systems
  - Minimal CPU overhead: ~0.01 CPU per creep per tick
  - Created helper functions in `packages/bot/src/runtime/behavior/creepHelpers.ts`:
    - `isCreepDying(creep, threshold)`: Detects dying creeps
    - `handleDyingCreepEnergyDrop(creep)`: Handles energy drop logic
  - Integrated into BehaviorController pre-execution checks
  - Added 11 unit tests in `tests/unit/creepHelpers.test.ts`
  - Added 8 integration tests in `tests/unit/behaviorController.test.ts`
  - Created comprehensive documentation in `docs/runtime/creep-lifecycle.md`
  - Total test coverage: 795 passing tests
  - Resolves issue: feat(runtime): implement energy dropping behavior for dying creeps

## [0.64.0] - 2025-11-13

### Added

- **Build Validation Enhancements**: Implemented comprehensive build artifact validation to prevent corrupted or empty files from being deployed
  - Added file size validation (non-zero check and 500-byte minimum threshold)
  - Added content validation to verify main.js exports the required `loop` function
  - Enhanced validation for both monolithic and modular build architectures
  - Validation applies to all module files in modular builds (behavior.js, bootstrap.js, etc.)
  - Exported `validateFile()` function for testing and reusability
  - Created 12 comprehensive unit tests in `tests/unit/build-validation.test.ts`
  - Tests cover empty files, small files, missing exports, and various export patterns
  - Updated `packages/utilities/scripts/lib/buildProject.ts` with enhanced validation logic
  - Prevents critical deployment failures by catching build errors early in the pipeline
  - Resolves issue: fix(build): enhance build validation to check file size and content validity

- **Strategic Planning Automation**: Implemented autonomous strategic planning agent that analyzes bot performance and creates improvement roadmaps
  - Added workflow: `.github/workflows/copilot-strategic-planner.yml` (runs every 8 hours)
  - Created comprehensive strategic planner prompt: `.github/copilot/prompts/strategic-planner`
  - Integrates bot snapshots, PTR telemetry, profiler data, and documentation for strategic analysis
  - Identifies improvement opportunities across six categories: performance, economy, expansion, defense, infrastructure, automation
  - Creates evidence-based issues with clear priorities, acceptance criteria, and implementation approaches
  - Updates strategic documentation to maintain alignment with bot capabilities
  - Learning feedback loop from past implementations to avoid repeating mistakes
  - Detailed documentation in `docs/automation/strategic-planning.md`
  - Updated `docs/automation/overview.md` with strategic planning workflow description
  - Completes autonomous development loop: Monitoring → Strategic Planning → Implementation → Validation
  - Resolves issue: feat(automation): implement strategic planning Copilot agent for autonomous bot improvement

## [0.57.1] - 2025-11-12

### Fixed

- **Task System CPU Starvation Prevention**: Implemented round-robin scheduling to ensure fair creep execution under CPU constraints
  - Added `tickOffset` rotation to prevent same creeps from being consistently skipped
  - Added `lastExecuted` tracking map to monitor execution gaps per creep
  - Added `getStarvationStats()` method for monitoring fairness metrics
  - With 25 creeps and CPU allowing 12/tick: old system permanently starved 13 creeps, new system cycles all with max 14-tick gaps
  - Created 13 unit tests in `tests/unit/taskManager-round-robin.test.ts` validating fair scheduling
  - Created 7 regression tests in `tests/regression/task-system-cpu-starvation.test.ts` for high creep count scenarios
  - Updated `docs/runtime/task-system.md` with round-robin scheduling documentation
  - All creeps now get equal opportunity to execute tasks, eliminating permanent starvation
  - Resolves issue: Task system CPU threshold checking may cause starvation with high creep counts

- **StatsCollector Error Handling**: Added comprehensive error handling to prevent silent stats collection failures
  - Wrapped main collection in try/catch to prevent exceptions from blocking Memory.stats writes
  - Isolated room stats collection to prevent one bad room from breaking entire collection
  - Added fallback mechanism to ensure Memory.stats always has valid structure with safe property access
  - Resolves #658: Bot executes normally but Stats API returns empty data

## [0.54.0] - 2025-11-12

### Added

- **Container-Based Harvesting Automation**: Implemented dynamic role adjustment system that transitions to efficient container-based economy when infrastructure is ready
  - Added repairer role for structure maintenance (prioritizes roads and containers, then other structures)
  - Repairer body optimized for repair work: 2 WORK, 1 CARRY, 2 MOVE (300 energy cost)
  - System automatically detects containers near energy sources and adjusts role spawning:
    - Spawns 1 stationary harvester per source with adjacent container
    - Spawns 2 haulers per controlled room for energy transport
    - Spawns 1 repairer per controlled room for infrastructure maintenance
    - Reduces regular harvester minimum from 4 to 2 when using container-based system
  - Added repairer memory interface and task constants (repairerGather, repair)
  - Created comprehensive test suite in `tests/unit/repairer.test.ts` (3 tests)
  - Repairer gathers energy from containers/storage, repairs infrastructure prioritizing roads/containers
  - System seamlessly transitions between mobile harvesters and stationary+hauler economy
  - Resolves #667: Add repairer and hauler to the system with container-based automation

## [0.52.0] - 2025-11-12

### Added

- **Bot Aliveness Heartbeat Monitoring**: Implemented automated bot heartbeat monitoring with graduated failure detection to catch outages within 30 minutes instead of 8+ hours
  - Created `packages/utilities/scripts/check-bot-health.ts` with multi-stage health checks (PTR stats → world-status API → console fallback)
  - Implemented graduated alert thresholds: 0-15 min (silent), 15-30 min (warning), 30-60 min (HIGH), 60+ min (CRITICAL)
  - Added persistent health state tracking in `reports/monitoring/health.json` with 100-entry detection history
  - Integrated health check into `.github/workflows/screeps-monitoring.yml` (runs every 30 minutes)
  - Enhanced `packages/utilities/scripts/check-ptr-alerts.ts` to generate bot outage alerts with push/email notifications
  - Added comprehensive test suite `tests/unit/check-bot-health.test.ts` with 9 tests covering persistence, thresholds, and history tracking
  - Updated documentation in `docs/automation/autonomous-monitoring.md` with Phase 3.5: Bot Aliveness Heartbeat specification
  - Health state committed alongside bot snapshots for historical tracking and trend analysis
  - Addresses monitoring blind spot where bot death was indistinguishable from telemetry failures
  - Resolves #561: Implement automated bot aliveness heartbeat with early failure detection

## [0.51.7] - 2025-11-12

### Removed

- **Spec-Kit Workflow System**: Removed unused specification-driven development workflow infrastructure
  - Deleted workflow file `.github/workflows/copilot-speckit.yml`
  - Deleted prompt templates `.github/copilot/prompts/speckit-plan` and `speckit-refine`
  - Deleted documentation `docs/automation/spec-kit-workflow.md` from all documentation locations
  - Removed `speckit` label definition from `.github/labels.yml`
  - Removed all spec-kit references from automation documentation
  - Deleted regression test `tests/regression/speckit-workflow-structure.test.js`
  - Repository has standardized on Todo automation workflow for implementations
  - Reduces maintenance burden and simplifies automation surface area
  - Resolves #557: Remove unused spec-kit workflow and documentation

## [0.51.3] - 2025-11-12

### Added

- **Deprecation Strategy and Code Lifecycle Management**: Implemented comprehensive system for managing deprecated code and technical debt
  - Created deprecation policy document in `docs/development/deprecation-policy.md` with lifecycle phases and guidelines
  - Created deprecation registry in `docs/development/deprecation-registry.md` to track all active deprecations
  - Created migration guide template in `docs/development/migration-guide-template.md` for consistent documentation
  - Added ESLint rule `@typescript-eslint/no-deprecated` to warn when deprecated APIs are used
  - Added CI workflow `.github/workflows/guard-deprecation.yml` for automated deprecation checks
  - Documented current deprecations: role-based behavior system and legacy label system
  - Established 2-3 release cycle deprecation timeline for minor versions
  - Integrated deprecation tracking with CHANGELOG format
  - Provides clear upgrade paths and reduces technical debt accumulation
  - Resolves #556: Implement deprecation strategy and code lifecycle management system

## [0.51.1] - 2025-11-12

### Fixed

- **PTR Telemetry Blackout Regression**: Implemented comprehensive prevention measures for recurring stats collection failures (#550)
  - Added validation to StatsCollector to detect Memory.stats write failures
  - Created `scripts/validate-telemetry-health.ts` for automated health checks
  - Integrated telemetry health validation into monitoring workflow (runs every 30 minutes)
  - Added post-deployment validation step (5 min wait + health check)
  - Created regression test suite `tests/regression/stats-collection-blackout.test.ts` with 8 test cases
  - Enhanced documentation in `docs/operations/stats-collection.md` with troubleshooting and recovery procedures
  - Implements automated detection of empty stats within 15 minutes
  - Prevents recurrence of issues #523, #331, #345 through proactive monitoring
  - Resolves #550: PTR telemetry blackout regression - empty stats data despite successful deployments

## [0.50.0] - 2025-11-12

### Added

- **Builder Wall Maintenance**: Builder role now repairs walls and ramparts to configurable target HP thresholds
  - Added `WALL_TARGET_HP` constant (100,000 HP) for wall repair threshold
  - Added `RAMPART_TARGET_HP` constant (50,000 HP) for rampart repair threshold
  - Modified builder repair filter to include walls/ramparts below target HP
  - Fixes #644: Builder role now maintains defensive structures

## [0.48.0] - 2025-11-12

### Changed

- **Issue Triage Enhancement**: Enhanced issue triage automation with comprehensive context gathering
  - Added code context gathering using GitHub MCP `search_code` to find related files in `.github/`, `src/`, `tests/`
  - Added issue cross-referencing to identify related open and closed issues
  - Added PR cross-referencing to find related pull requests
  - Enhanced reformulated issue body with new sections: "Related Code", "Related PRs"
  - Updated triage comment to include discovered context
  - Extended JSON output to include `related_prs` and `related_code_files` fields
  - Resolves #639: Make issue triage automation check current code, issues, and pull requests

## [0.47.1] - 2025-11-11

### Changed

- **Monorepo Restructuring**: Reorganized repository into packages-based monorepo structure
  - Created `/packages` directory with bot, docs, utilities, actions, and console packages
  - Migrated `src/` to `packages/bot/src/` for core Screeps AI implementation
  - Migrated `scripts/` to `packages/utilities/scripts/` for build tooling and utilities
  - Migrated `docs/`, `source/`, `themes/`, `_config.yml` to `packages/docs/` for documentation site
  - Configured Bun workspaces in root `package.json` for monorepo dependency management
  - Updated TypeScript path aliases to reference new package locations
  - Updated ESLint configuration to lint new package structure
  - Updated vitest configuration for new source paths
  - Updated all GitHub workflows to reference new package paths
  - Updated all import paths in tests and utilities
  - All 580 tests passing, lint passing, build working
  - Improved code organization with clear package boundaries
  - Enables independent package versioning and deployment
  - Better separation of concerns across codebase
  - Resolves #[issue-number]: Restructure repository into monorepo with packages organization

## [0.44.0] - 2025-11-10

### Added

- **Bootstrap Phase**: Implemented automated first-room resource optimization with harvester-focused spawning
  - Added `BootstrapPhaseManager` class for bootstrap phase state management
  - Integrated bootstrap logic with Kernel and BehaviorController
  - Adjusts role minimums during bootstrap phase (6 harvesters, 1 upgrader, 0 builders = 80%+ harvesters)
  - Automatically activates for new rooms with controller level < 2
  - Exits when controller level 2 reached OR stable infrastructure (4+ harvesters, 300+ energy)
  - Tracks bootstrap state in Memory with persistence across code reloads
  - Configurable completion criteria via `BootstrapConfig`
  - Comprehensive documentation in `docs/runtime/bootstrap.md`
  - 37 unit tests validating bootstrap activation, completion, role minimums, and integration
  - Resolves #530: Implement bootstrap phase for optimal first-room resource utilization
- **Operational Milestones Documentation**: Created `docs/operations/milestones.md` for tracking progression achievements
  - Documented E46S58 controller level 2 upgrade milestone (2025-11-08, shard3)
  - Established milestone tracking framework for controller upgrades, territorial expansion, and infrastructure development
  - Includes automation recommendations for future milestone detection
  - Related to #533: Monitoring verification for controller upgrade detection

## [0.43.1] - 2025-11-10

### Fixed

- **Console Telemetry Fallback**: Fixed "expression size too large" error by implementing chunked query strategy
  - Split single large console command into 5 smaller, focused queries (CPU, GCL, rooms, creeps, resources)
  - Each query limited to 1000-1200 characters to stay within Screeps API limits
  - Added retry logic with exponential backoff (3 attempts, 1s/2s/4s delays)
  - Added expression size validation before sending commands to API
  - Restored monitoring resilience when Stats API returns empty data
  - Added comprehensive test suite (`tests/unit/fetch-console-telemetry.test.ts`) with 9 test cases
  - Resolves #526: Console fallback "expression size too large" error
  - Related to #523: PTR telemetry blackout requiring console fallback

## [0.40.0] - 2025-11-10

### Added

- **Pathfinding Abstraction Layer**: Integrated screeps-cartographer for advanced pathfinding optimization
  - Created `PathfindingProvider` interface for flexible pathfinding implementations
  - Implemented `DefaultPathfinder` using native Screeps PathFinder (baseline)
  - Implemented `CartographerPathfinder` using screeps-cartographer library
  - Added `PathfindingManager` with configuration system to toggle between providers
  - Integrated with TaskManager and TaskAction for task-based movement
  - Added `pathfindingProvider` configuration option to BehaviorController and TaskManager
  - Maintains backward compatibility with native pathfinding as default
  - Comprehensive documentation in `docs/runtime/pathfinding.md`
  - 14 unit tests covering provider selection, configuration, and behavior
  - Build size increased from 579.6kb to 713.2kb (+134kb for screeps-cartographer)
  - No security vulnerabilities detected in new dependency
  - Provides foundation for CPU-efficient pathfinding with caching and optimization
  - Task system automatically uses configured pathfinding provider
  - Test infrastructure updated to properly mock screeps-cartographer (Game, Memory, PathFinder globals)
  - All 506 existing tests continue to pass
  - Addresses #533: screeps-cartographer integration for advanced pathfinding

## [0.39.1] - 2025-11-10

### Fixed

- **Console Output TypeError**: Fixed "Cannot convert object to primitive value" error in MemoryValidator
  - Changed from `result.error.message` to `JSON.stringify(result.error.issues)` for proper Zod error serialization
  - Zod error objects lack a simple `message` property, causing primitive conversion errors in Screeps console
  - Added comprehensive regression test suite (`tests/regression/console-output-type-error.test.ts`) with 6 test cases
  - Ensures all console logging properly handles complex objects without type conversion errors
  - Resolves console errors reported via email from noreply@screeps.com (2025-11-07)

## [0.37.3] - 2025-11-10

### Added

- **Jon Winsley Screeps Blog Analysis**: Comprehensive review of 29 blog posts documenting real-world Screeps development patterns
  - Created detailed analysis document at `docs/strategy/external-analysis/jon-winsley-analysis.md`
  - Extracted key insights on CPU optimization, task management, memory serialization, and strategic planning
  - Identified 50+ actionable implementation items organized by priority
  - Cross-referenced patterns with existing repository issues (#392, #426, #478, #487, #493, #494, #495, #496, #468)
  - Documented "Great Purge" philosophy: simplicity over complexity for better performance
  - Analyzed Objective-based architecture as alternative to centralized task systems
  - Extracted monitoring and metrics patterns for PTR telemetry enhancement
  - Documented remote mining logistics and multi-room scaling strategies
  - Added comprehensive action items to TASKS.md for systematic implementation
  - Complements existing Screeps Quorum analysis with individual developer perspective

## [0.33.5] - 2025-11-09

### Changed

- **Account Upgraded to Lifetime Subscription**: Screeps account upgraded from free tier to lifetime subscription
  - CPU allocation increased from 20 to 50 (150% increase, +30 CPU)
  - Memory allocation remains at 2048 KB (unchanged)
  - Updated CPU thresholds to reflect new resource allocation:
    - PerformanceTracker: highCpuThreshold 70% → 75%, criticalCpuThreshold remains 90%
    - SystemEvaluator: cpuUsageWarningRatio 80% → 85%, cpuCriticalRatio remains 95%
    - BehaviorController: cpuSafetyMargin 80% → 85%
    - Kernel: cpuEmergencyThreshold remains 90% (last line of defense)
  - Benefits: Reduced CPU constraint concerns, enables advanced features (profiler, task management system) with better margins, reduces timeout risk
  - Strategic opportunity: Focus shifts from aggressive CPU optimization to sophisticated AI development with better safety margins
  - Documentation: Added comprehensive resource allocation guide at `docs/operations/resource-allocation.md`
  - Impact: Helps mitigate CPU timeout incidents (#468, #494) and enables evaluation of previously disabled features (#478, #475)

## [0.31.11] - 2025-11-09

### Security

- **Removed Unnecessary Credential Exposure in Monitoring Workflow**: Eliminated `SCREEPS_EMAIL` and `SCREEPS_PASSWORD` from `screeps-monitoring.yml` workflow
  - Credentials were unnecessarily exposed to GitHub Copilot CLI during monitoring operations
  - Scripts (`fetch-profiler-console.ts`, `check-ptr-alerts.ts`) use only `SCREEPS_TOKEN` for API authentication
  - Follows least-privilege principle by providing only token-based read-only access
  - Reduces attack surface by removing write-capable credentials from third-party AI service environment
  - Aligns with `deploy.yml` workflow pattern which demonstrates token-only authentication is sufficient
  - Impact: High priority security improvement - eliminated credential exposure in workflow running every 30 minutes
  - No functionality changes - all monitoring features (PTR stats, profiler fetch, alert checking) continue to work with token-only authentication

## [0.31.9] - 2025-11-09

### Added

- **Enhanced TypeScript Type Safety with Runtime Validation**: Improved type safety throughout the codebase to prevent runtime errors
  - Added `lastTimeoutTick` field to `Memory.stats` interface in `types.d.ts` for CPU timeout detection tracking
  - Created `MemoryValidator` class (`src/runtime/memory/MemoryValidator.ts`) using zod schemas for runtime validation of Memory structures (infrastructure code only, not yet integrated into runtime)
  - Implemented `validateStats()` method to validate Memory.stats against TypeScript interface definitions (available for future use)
  - Implemented `validateAndRepairStats()` method to automatically repair corrupted memory with sensible defaults (available for future use)
  - Added `validateGameContext()` function in `src/main.ts` to replace unsafe `Game as unknown as GameContext` type casting with explicit runtime checks
  - Enhanced error handling with specific error classification (TypeError vs Error vs unknown errors)
  - Added 26 unit tests for memory validation infrastructure and error classification (note: validateGameContext tests validate error types but not the validation function itself due to it being private)
  - Strengthened ESLint configuration with stricter TypeScript rules for runtime files (`src/runtime/**/*.ts`):
    - `@typescript-eslint/no-explicit-any`: error (prevents unsafe any types)
    - `@typescript-eslint/prefer-nullish-coalescing`: error (safer null/undefined handling)
    - `@typescript-eslint/prefer-optional-chain`: error (cleaner optional property access)
    - `@typescript-eslint/no-unsafe-assignment`: error (prevents unsafe type assignments in runtime code)
    - `@typescript-eslint/no-unsafe-call`: error (prevents calls without proper type checking in runtime code)
    - `@typescript-eslint/no-unsafe-member-access`: error (prevents unsafe property access in runtime code)
  - Exception added for `src/main.ts` to allow profiler initialization with unsafe operations required for global exposure
  - All tests pass (477 unit tests), build succeeds
  - Improves autonomous monitoring compatibility with parseable error messages
  - Benefits CPU timeout detection, evaluation system, and autonomous improvement workflows

## [0.31.5] - 2025-11-08

### Fixed

- **Security Audit Workflow jq Parsing Error**: Fixed shell parsing error in `.github/workflows/guard-security-audit.yml` that was causing workflow failures
  - Root cause: Multi-line jq command with backslash continuation was causing syntax errors in shell execution
  - Fixed by properly formatting multi-line jq command without trailing backslashes before pipe operators
  - Added defensive error handling for jq parsing failures to prevent workflow crashes
  - Added handling for "unknown" vulnerability counts when parsing fails
  - Created regression test (`tests/regression/guard-security-audit-workflow-syntax.test.ts`) to validate workflow syntax and error handling
  - Workflow now passes yamllint validation with 80-character line limit
  - Fixes consistently failing Security Audit workflow (run 19183827409 and subsequent runs)
  - Restores CI/CD pipeline health for security vulnerability scanning

## [0.31.1] - 2025-11-08

### Added

- **Screeps Quorum Architecture Analysis**: Comprehensive analysis of the Screeps Quorum community-driven bot architecture
  - Created `docs/strategy/external-analysis/screeps-quorum-analysis.md` with detailed architectural pattern review
  - Analyzed community governance automation (GitConsensus), deployment architecture (CircleCI + Gulp), modular code organization, and monitoring patterns (ScreepsDashboard)
  - Identified high-priority recommendations: Multi-agent consensus protocol, runtime version tracking, QoS monitoring system
  - Compared Screeps GPT architecture with Screeps Quorum to validate current design decisions
  - Documented actionable recommendations with implementation roadmap aligned to Phase 1-2 deliverables
  - Analysis supports strategic planning (Issue #23), specialized GitHub Actions (Issue #210), and enhanced Copilot workflows (Issue #89)

### Security

- **Documented Zero Security Vulnerabilities in Dependency Tree (#288)**
  - Comprehensive audit confirmed all previous vulnerabilities (from #125) remain resolved
  - npm audit reports 0 vulnerabilities across all severity levels (critical, high, moderate, low)
  - Validated that axios security fixes (axios@1.13.2) from Screeps GPT release 0.19.3 (2025-11-07) are still effective
  - Security audit workflow (`guard-security-audit.yml`) confirmed operational with daily scheduled runs
  - Issue #288 determined to be duplicate of already-resolved #125 (closed 2025-11-07)
  - All 451 unit tests passing, build successful, no security blockers for deployment
  - Monitoring system data appears to have been based on stale/cached vulnerability information

## [0.29.3] - 2025-11-08

### Changed

- **Repository Cleanup and Standardization**: Comprehensive cleanup to improve maintainability and consistency
  - Removed unnecessary documentation files: `DEPLOY_WORKFLOW_FIX.md`, `HEXO_IMPLEMENTATION_NOTES.md`, `IMPLEMENTATION.md`, `IMPLEMENTATION_LOG.md`
  - Removed validation script: `validate-deploy-fix.sh`
  - Removed backup file: `package.json.backup`
  - Removed deprecated ESLint configuration files: `.eslintrc.cjs`, `.eslintrc-polyfill.cjs`
  - Removed structuredClone polyfill (no longer needed with Node.js 18+ requirement)
  - Reorganized build system: moved `scripts/buildProject.ts` to `scripts/lib/buildProject.ts`
  - Updated `.gitignore` to prevent future similar issues (backup files, temporary docs, implementation notes)
  - Updated ESLint flat config to remove polyfill dependency (Node.js 18+ has native structuredClone)
  - Updated regression tests to reflect Node.js 18+ requirement and removal of polyfill
  - All existing functionality preserved (builds, tests, deployments work unchanged)

## [0.24.0] - 2025-11-08

### Added

- **Self-Healing Memory System**: Automatic detection and repair of corrupted memory structures
  - New `MemorySelfHealer` class validates and repairs core memory structures (creeps, rooms, roles, respawn, stats, systemReport)
  - Detects circular references, invalid types, malformed data, and missing structures
  - Automatic repair of corrupted entries with configurable auto-repair behavior
  - Emergency reset capability for complete memory corruption
  - Integrated into Kernel bootstrap (runs before migrations and other operations)
  - Enabled by default (`enableSelfHealing: true` in Kernel config)
  - 28 comprehensive unit tests covering validation, repair, and emergency reset scenarios
  - Updated documentation with self-healing usage, best practices, and troubleshooting guide

## [0.19.3] - 2025-11-07

### Security

- **Resolved 3 high-severity vulnerabilities in axios dependency (#282)**
  - Fixed GHSA-jr5f-v2jv-69x6: axios SSRF and credential leakage vulnerability (CVE affecting axios < 0.30.0)
  - Fixed GHSA-4hjh-wcwx-xvwj: axios DoS attack through lack of data size check (CVE affecting axios < 0.30.2)
  - Applied npm package overrides to force axios@1.13.2 across all transitive dependencies
  - Transitive dependency path: screeps-api@1.16.1 → axios@0.28.1 (vulnerable) → axios@1.13.2 (patched)
  - All tests, builds, and linting pass with no regressions

## [0.18.0] - 2025-11-07

### Added

- **Phase 3 Advanced Economy**: Complete implementation of RCL 6-8 economy features
  - LinkManager: Automated energy distribution through link networks with role-based classification
  - TerminalManager: Inter-room resource logistics with priority-based transfer queue
  - LabManager: Compound production and creep boosting with state management (Tier 1 compounds only)
  - FactoryManager: Automated commodity production with priority queue system
- **Phase 4 Empire Coordination**: Initial implementation of empire-wide coordination features
  - CombatManager: Squad-based combat coordination with threat assessment
  - TrafficManager: Priority-based movement coordination with collision avoidance
- Unit tests for all new managers (LinkManager, TerminalManager, LabManager, FactoryManager, CombatManager, TrafficManager)
- Documentation for Phase 3 and Phase 4 features in `docs/automation/overview.md`
- Optional Memory persistence support for all Phase 3/4 managers with RoomPosition serialization

### Fixed

- Fixed RoomPosition serialization in LinkManager and TrafficManager Memory persistence
- Fixed recipe system in LabManager to use Screeps constants instead of string literals
- Fixed engagement double-counting in CombatManager for hybrid attack/ranged creeps
- Fixed squad ID generation to prevent collisions using member composition hash
- Fixed boost array mutation during iteration in LabManager
- Optimized TerminalManager to avoid redundant room.find() calls

## [0.14.0] - 2025-11-07

### Fixed

- **Modular Build Documentation and Validation (#506)**
  - Updated modular deployment documentation to accurately reflect ES2018 target (was incorrectly documented as ES2021)
  - Expanded module list documentation to include all 15 generated modules (behavior, bootstrap, defense, evaluation, infrastructure, memory, metrics, planning, respawn, scouting, tasks, types, utils, visuals)
  - Updated deployment size estimates to reflect actual builds (~95KB single bundle vs ~384KB modular)
  - Added build-time validation to verify expected artifacts are generated
  - Validation ensures `main.js` is always present and all runtime modules are generated in modular builds
  - ES2018 target compliance regression test now passes with complete modular build validation
  - Root cause: Documentation was outdated and lacked validation to catch missing artifacts during builds

## [0.12.0] - 2025-11-06

### Added

- **Comprehensive Memory Management and Migration System (#490)**
  - Implemented `MemoryGarbageCollector` for automated cleanup of stale data
    - Removes orphaned room data from inactive/abandoned rooms with configurable retention (default: 10000 ticks)
    - Rotates old system evaluation reports to prevent memory bloat (default: 500 ticks retention)
    - Incremental cleanup with CPU throttling via `maxCleanupPerTick` parameter (default: 10 items/tick)
    - Runs every 10 ticks by default, can be disabled via kernel config
  - Implemented `MemoryMigrationManager` for schema versioning and safe migrations
    - Adds `Memory.version` field for tracking schema version
    - Migration registry system for version-specific upgrade handlers
    - Automated migration execution on version changes with error handling
    - Memory integrity validation after migrations
    - Built-in migration for version tracking initialization
  - Implemented `MemoryUtilizationMonitor` for memory usage tracking and overflow prevention
    - Real-time memory usage measurement with per-subsystem breakdown
    - Configurable warning (default: 70%) and critical (default: 90%) thresholds
    - Allocation capacity checks via `canAllocate()` method
    - Memory budgeting system for subsystems via `getBudget()` method
    - Human-readable byte formatting for monitoring output
  - Integrated memory management into `Kernel` orchestration
    - Migrations run automatically on version changes
    - Garbage collection runs every 10 ticks (configurable)
    - Memory utilization measured and passed to evaluation system
  - Enhanced `SystemEvaluator` with memory health monitoring
    - Memory utilization findings with warning/critical severity levels
    - Reports largest memory-consuming subsystems in critical alerts
    - Recommendations for garbage collection and retention tuning
  - Added comprehensive test coverage: 22 new unit tests covering all components
  - Created detailed documentation in `docs/runtime/memory-management.md`
    - Architecture overview and component descriptions
    - Configuration options and usage examples
    - Integration patterns with kernel and evaluator
    - Best practices for GC, migrations, and optimization
    - Troubleshooting guide and performance considerations
  - Memory management system designed for minimal CPU overhead (~0.5-2 CPU per GC cycle)
  - Supports configurable retention policies for different data types
  - All 231 unit tests pass, build successful, linter clean

## [0.11.3] - 2025-11-06

### Fixed

- **Resolved ReferenceError: process is not defined in Screeps runtime (#488)**
  - Updated esbuild configuration in `scripts/buildProject.ts` to define `process.env.TASK_SYSTEM_ENABLED` and `process.env.ROOM_VISUALS_ENABLED` at build time
  - Environment variables are now replaced with literal values during bundling, eliminating runtime dependency on Node.js `process` global
  - Added regression test `tests/regression/nodejs-globals-bundle.test.ts` to prevent Node.js global contamination in future builds
  - Validates that bundled code contains no `process.env`, `process` object access, `require()` calls, `__dirname`, or `__filename` references
  - Fixes critical runtime error that blocked all bot execution in Screeps sandbox environment
  - Environment variables default to `"false"` if not set, can be enabled by setting `TASK_SYSTEM_ENABLED=true` or `ROOM_VISUALS_ENABLED=true` during build
  - Memory-based feature flags (`Memory.experimentalFeatures`) remain functional in Screeps runtime

## [0.8.0] - 2025-11-06

### Changed

- **Migrated pre-commit hook to use ESLint flat config and removed 34 unused eslint-disable directives**
  - Updated `.husky/pre-commit` to use ESLint flat config (`eslint.config.mjs`) instead of deprecated `.eslintrc.cjs`
  - Removed `export ESLINT_USE_FLAT_CONFIG=false` from pre-commit hook to enable flat config usage
  - Removed 34 unused `eslint-disable` directives across 7 files (3 scripts, 4 test files)
  - Scripts: `fetch-console-telemetry.ts`, `fetch-profiler-console.ts`, `fetch-resilient-telemetry.ts`
  - Test files: `resilient-monitoring.test.ts`, `basePlanner.test.ts`, `constructionManager.test.ts`, `profiler.test.ts`
  - Directives were marked as unused by flat config which doesn't apply strict type-checking rules to tests/scripts
  - Old `.eslintrc.cjs` config applied strict rules everywhere, making directives appear necessary
  - Flat config (`.eslintrc.mjs`) applies type-checking rules only to `src/**/*.ts` for better performance
  - Improves code readability and maintainability by removing unnecessary ESLint pragmas
  - All tests pass after cleanup, confirming no functional impact
  - Addresses consistency between lint configuration and pre-commit validation

### Added

- **Workflow concurrency controls for race condition prevention**
  - Added concurrency controls to 20 GitHub Actions workflows that previously lacked them
  - Guard workflows (10 files): Use per-workflow-ref grouping with `cancel-in-progress: true` to optimize PR validation
  - Copilot workflows (7 files): Use workflow-specific concurrency groups with `cancel-in-progress: false` to prevent agent conflicts
  - Monitoring workflows (2 files): Use workflow-level concurrency with `cancel-in-progress: false` to prevent overlapping runs
  - Singleton workflows (2 files): Use workflow-level concurrency with `cancel-in-progress: true` for safety
  - Created comprehensive regression test `tests/regression/workflow-concurrency.test.ts` to validate all workflows have proper concurrency controls
  - Prevents race conditions in guard workflow runs when multiple commits are pushed rapidly
  - Eliminates resource waste from stale workflow runs continuing after force-push
  - Prevents multiple Copilot agents from working on the same issue simultaneously
  - Prevents monitoring workflow overlaps that could cause API rate limit issues
  - Addresses ralphschuler/.screeps-gpt#50 and provides detailed implementation for concurrency control requirements

- **Enhanced pre-commit hook with regression and coverage tests**
  - Added `test:regression` to pre-commit hook to enforce regression test execution before commits
  - Added `test:coverage` to pre-commit hook to enforce coverage checks before commits
  - Ensures all quality gates are enforced for agent commits, preventing regressions and coverage drops
  - Addresses issue #469 - Make sure to include the regression and coverage tests into the pre-commit hook

### Fixed

- **Regression test alignment with workflow versions**
  - Updated `tests/regression/post-merge-workflow-git-race-condition.test.ts` to expect `git-auto-commit-action@v7` instead of `v5`
  - Aligns test expectations with actual workflow configuration in `.github/workflows/post-merge-release.yml`

- **Test isolation for build-dependent regression tests**
  - Made `modular-build.test.ts` and `es2018-target.test.ts` run sequentially to prevent race conditions
  - Added file-based locking mechanism to prevent parallel execution across test files
  - Prevents parallel test execution from interfering with shared dist directory during builds
  - Uses exponential backoff for lock acquisition to handle race conditions gracefully
- **Phase 1 Foundation Features**
  - Added `PixelGenerator` class for automatic pixel generation when CPU bucket is full (default: 10000)
  - Implemented `Logger` utility with structured logging, timestamps, and log levels (debug, info, warn, error)
  - Added child logger support for contextual logging
  - Created unit tests for `PixelGenerator` validating deterministic output and bucket threshold logic
  - Created unit tests for `Logger` validating log levels, timestamps, context, and child logger functionality
  - Created unit tests for memory bootstrapping validating memory initialization and reset behavior
  - Created regression test for extension placement at RCL 1-2 validating bunker layout pattern
  - Integrated `PixelGenerator` into Kernel for automatic pixel generation on each tick
  - All new features include TSDoc comments for exported functions and classes
  - Addresses Phase 1 requirements: pixel generation, structured logging, memory tests, extension placement tests

- **Codex composite action for automation workflows**
  - Added `.github/actions/codex-exec` as a drop-in replacement for `copilot-exec`
  - Wraps the official `openai/codex-action@v1` with repository-specific caching and prompt rendering
  - Maintains existing inputs/outputs while renaming the token parameter to `codex-token` for clarity

- **CPU timeout incident tracking documentation**
  - Created centralized incident tracking document in `docs/operations/cpu-timeout-incidents.md`
  - Documents systematic CPU timeout pattern on shard3 (6 incidents spanning 2025-10-26 to 2025-10-27)
  - Added Incident #6 (2025-10-27 03:38 UTC) at main:872:22 continuing systematic timeout pattern
  - Updated temporal pattern analysis showing pattern continuation across two days
  - Updated systematic indicators showing ongoing degradation despite CPU optimization efforts
  - Integrates with existing systematic resolution framework (#396, #417, #380, #391)
  - References architectural prevention solutions (#364, #392, #299)
  - Documents infrastructure dependencies (#428, #420 - PTR telemetry blackout)
  - Provides coordination approach for systematic resolution vs individual tactical fixes
  - Tracks incident patterns, temporal distribution, and location analysis
  - Documents monitoring integration with PTR telemetry and runtime evaluation
  - Establishes acceptance criteria for incident documentation and systematic resolution
  - Addresses Incident #6 - CPU timeout at main:872:22 on shard3 requiring systematic coordination

### Changed

- **Enhanced copilot-ci-autofix workflow effectiveness**
  - Added comprehensive failure classification system with 6 automatic fix categories and 5 manual review categories
  - Improved error context gathering with full log downloads, error indicator extraction, and related failure analysis
  - Implemented specialized fix strategies for each failure type (linting, formatting, version sync, dependencies, documentation, compilation)
  - Enhanced workflow configuration with 45-minute timeout and verbose logging for better debugging
  - Expanded JSON output format with failure_type, fix_strategy, validation_commands, and files_changed fields for metrics tracking
  - Added explicit escalation criteria for complex failures requiring manual review (test logic errors, security issues, performance regressions)
  - Updated documentation in `docs/automation/overview.md` with detailed autofix workflow improvements
  - Created comprehensive regression test suite (`tests/regression/ci-autofix-improvements.test.ts`) validating all enhancements
  - Addresses issue #132 - Review and improve copilot-ci-autofix workflow effectiveness

## [0.7.27] - 2025-10-26

### Added

- **Performance optimization documentation**
  - Created comprehensive performance optimization guide in `docs/operations/performance-optimization.md`
  - Documented CPU optimization strategies including budget management, early termination, and caching patterns
  - Added memory management best practices covering cleanup, efficient data structures, and memory hygiene
  - Included pathfinding optimization techniques with reusePath values and cached pathfinding patterns
  - Documented profiling and monitoring approaches using existing PerformanceTracker, StatsCollector, and SystemEvaluator
  - Provided performance patterns and anti-patterns with code examples
  - Referenced integration with PTR monitoring infrastructure (#117, #299, #287)
  - Added links to existing regression tests for performance validation

## [0.7.25] - 2025-10-26

### Changed

- **CPU optimization to maintain below 90% threshold**
  - Reduced default CPU safety margin in BehaviorController from 90% to 80% for earlier creep processing cutoff
  - Reduced per-creep CPU threshold from 2.0 to 1.5 CPU to detect expensive operations earlier
  - Lowered PerformanceTracker warning threshold from 80% to 70% CPU usage
  - Lowered PerformanceTracker critical threshold from 95% to 90% CPU usage
  - Reduced Kernel emergency CPU threshold from 95% to 90%
  - Increased movement reusePath values from 5-20 ticks to 30-50 ticks to reduce pathfinding overhead
  - Added regression test suite to validate CPU optimization thresholds and prevent future performance degradation
  - These changes significantly reduce CPU consumption by minimizing expensive pathfinding operations

## [0.7.19] - 2025-10-25

### Fixed

- **Deploy workflow trigger mechanism (run #18800751206)**
  - Updated deploy workflow to use `workflow_run` events instead of `release` events
  - Fixed version resolution logic to use `git describe --tags --abbrev=0` for workflow_run triggers
  - Improved conditional logic to handle both workflow_run and workflow_dispatch events properly
  - Resolves regression tests expecting modernized CI/CD integration with Post Merge Release workflow

## [0.7.13] - 2025-10-25

### Fixed

- **Regression test failure for copilot-exec force-response parameter (run #18795077062)**
  - Updated test to use correct workflow filenames after monitoring workflow consolidation
  - Changed `screeps-stats-monitor.yml` to `screeps-monitoring.yml` in test expectations
  - Removed reference to deleted `copilot-autonomous-monitor.yml` workflow
  - Test now correctly validates backward compatibility for force-response parameter

## [0.7.11] - 2025-10-24

### Changed

- **Consolidated monitoring workflows for improved efficiency**
  - Merged `copilot-autonomous-monitor.yml` and `screeps-stats-monitor.yml` into single `screeps-monitoring.yml` workflow
  - Combines autonomous strategic monitoring with PTR telemetry analysis in unified execution
  - Reduces workflow overhead from two parallel runs to one consolidated run every 30 minutes
  - Maintains all existing functionality: MCP server integration, PTR anomaly detection, strategic analysis, push notifications
  - Updated all documentation references to reflect consolidation
  - Updated `copilot-ci-autofix.yml` workflow trigger list
  - Created unified prompt template `.github/copilot/prompts/screeps-monitor` with 7-phase analysis pipeline

### Fixed

- **Post Merge Release workflow permission error (run #18794330724)**
  - Excluded workflow files from prettier formatting in .prettierignore
  - Resolves GitHub rejection when pushing commits after workflows:write permission was removed
  - Prevents workflow file modifications during automated release process
  - Maintains security by avoiding workflows:write permission requirement
- **TypeScript type safety violations in fetch-screeps-stats test (run #18793984308)**
  - Removed unnecessary eslint-disable comments that weren't effective
  - Added proper TypeScript types to vitest mocks using `ReturnType<typeof vi.fn>`
  - Replaced `(global.fetch as any)` patterns with properly typed `mockFetch` variable
  - Added type assertions for mock.calls access patterns with explicit types like `[string, RequestInit]`
  - Used optional chaining for safer header access in assertions
  - Resolves linting failures that were blocking post-merge release workflow

## [0.7.1] - 2025-10-24

### Added

- **Incremental changelog management for version releases**
  - Added `releaseVersion()` function to `scripts/lib/changelog.ts` for moving unreleased changes to version sections
  - Created `scripts/release-changelog.ts` CLI script to update CHANGELOG.md during version releases
  - Updated `.github/workflows/post-merge-release.yml` to automatically move unreleased changes to new version sections
  - Each version now contains only changes since the previous version (follows Keep a Changelog principles)
  - [Unreleased] section is automatically cleared after each version release
  - Added comprehensive unit tests (5 test cases) for changelog release functionality
  - Addresses issue: chore: implement incremental changelog management for version releases

### Fixed

- **TypeScript lint compliance**: Removed unsafe `any` usage in automation scripts and tests
  - Added a typed Screeps raw API wrapper and stricter spawn placement flow in `scripts/screeps-autospawn.ts`
  - Declared a typed global Hexo reference for plugin loading and tightened test doubles to avoid unbound methods
  - Hardened mockup integration tests and helpers to dynamically import `screeps-server-mockup` without `any` casts
- **Hexo Documentation Build**: Fixed markdown renderer loading in Hexo build script
  - Added proper plugin loading mechanism using global hexo variable for hexo-renderer-marked
  - Ensures markdown files are rendered to HTML instead of staying as .md files
  - Fixes documentation site deployment generating raw markdown files instead of HTML
  - Fixes run ID: 18781158449
- **Screeps Spawn Monitor Shard Parsing**: Fixed shard/room parsing in autospawn script API calls
  - Parse shard name and room name from format "shard3/E45S25" for terrain and spawn placement API calls
  - Pass shard parameter correctly to `roomTerrain()` and `placeSpawn()` API methods
  - Fixes "Failed to get room terrain" error when spawn placement tries to analyze multi-shard rooms
  - Fixes run ID: 18780039750
- **Screeps Spawn Monitor API Failure**: Fixed terrain API method call in autospawn script
  - Use correct `api.raw.game.roomTerrain(roomName, 1)` instead of invalid `api.raw.game["room-terrain"]({ room, shard })`
  - Removed unused shard parsing logic that was unnecessary for working API call
  - Fixes "api.raw.game.room-terrain is not a function" error
  - Fixes run ID: 18779690172
- **Screeps Spawn Monitor API Failure**: Fixed incorrect API call for room terrain on sharded servers
  - Fixed screeps-api call to use correct room-terrain endpoint with proper shard parameter
  - Parse shard from room name format (shard3/E45S25) instead of passing invalid parameters
  - Resolves "Failed to get room terrain" error in autospawn workflow
  - Fixes run ID: 18779519651
- **Documentation Site Build Failure**: Fixed duplicate dependencies in package.json causing lockfile conflicts in CI
  - Removed duplicate `tsx` and `marked` entries from dependencies section (keeping them in devDependencies)
  - Updated bun.lock to reflect proper dependency resolution
  - Fixes run ID: 18777257201

### Added

- **Daily Autonomous Bot Monitoring workflow**
  - Created `.github/workflows/copilot-autonomous-monitor.yml` scheduled daily at 06:00 UTC
  - Comprehensive strategic analysis combining bot performance and repository health
  - Six-phase analysis pipeline: authentication, bot performance, repository health, strategic decisions, issue management, strategic reporting
  - MCP server integration via `.github/mcp/screeps-mcp.json` for bot console access using `@ralphschuler/screeps-api-mcp`
  - Direct Screeps console interaction for analyzing spawning, CPU, energy, RCL, defense, and strategic execution
  - GitHub repository analysis for codebase quality, automation effectiveness, and development velocity
  - Intelligent autonomous issue creation/update/close with evidence-based recommendations (up to 10 issues per run)
  - Bot health scoring (0-100) with top priorities and strategic recommendations
  - Safety controls: read-only by default, rate limiting (daily schedule, max 5 console commands per phase), prohibited destructive actions
  - Comprehensive documentation in `docs/automation/autonomous-monitoring.md` with architecture, usage, troubleshooting, and best practices
  - Updated `README.md` to include Autonomous Monitor Agent in agent types list
  - Addresses issue ralphschuler/.screeps-gpt#239 (autonomous monitoring and strategic automation)

- **Documentation restructuring for improved navigation**
  - Created comprehensive `docs/getting-started.md` with detailed setup instructions, prerequisites, development commands, runtime architecture, and contributing workflow
  - Refactored `README.md` to focus on concise project overview emphasizing Copilot agent swarm concept
  - Added clear description of Screeps GPT as autonomous AI playground where multiple GitHub Copilot agents collaboratively develop a Screeps bot
  - Documented system architecture with three integrated layers: Runtime AI, Development Infrastructure, and AI Agent Orchestration
  - Included key features section highlighting autonomous agent swarm, CI/CD, self-evaluation, and documentation-first approach
  - Organized documentation links into categorized sections: Core, Technical, Monitoring & Operations, and Strategy & Development
  - Improved onboarding experience with clear navigation from README to detailed documentation
  - Addresses issue ralphschuler/.screeps-gpt#[issue_number] (documentation restructuring)
- **Docker containerization for development, testing, and building**
  - Created `Dockerfile.test` with Node.js 20 + Python 2 for running test suites
  - Created `Dockerfile.build` with Node.js 20 for building the Screeps AI
  - Created `Dockerfile.mockup` with Node.js 16 + Python 2 for screeps-server-mockup compatibility
  - Added `docker-compose.yml` orchestrating dev, test, build, lint, and format services
  - Added `.dockerignore` to optimize Docker build context
  - Added Docker commands to package.json: `docker:test:unit`, `docker:test:e2e`, `docker:test:mockup`, `docker:build:ai`, `docker:lint`, `docker:format`, `docker:dev`, `docker:shell`
  - Created comprehensive Docker Development Guide at `docs/operations/docker-guide.md`
  - Updated README.md with Docker prerequisites, commands table, and contributing workflow
  - Provides isolated, reproducible development environments without local Node.js/Python installation
  - Enables simultaneous support for Node.js 20 (testing/building) and Node.js 16 (mockup tests)
  - Addresses issues #188 (Node.js migration), #204 (Bun integration), #200 (act CLI consistency)
- **Builder and remote miner creep roles**
  - Registered new role definitions in the behavior controller with dedicated state machines and spawn configurations
  - Extended runtime types/memory helpers to track remote assignments deterministically
  - Added unit, e2e, and regression tests covering spawn logic plus travel/mine/return transitions
  - Documented strategy updates in `docs/runtime/strategy/creep-roles.md` and `docs/runtime/strategy/scaling-strategies.md`

### Fixed

- **Deterministic creep naming in BehaviorController**
  - Replaced `Math.random()` with memory-persisted counter for creep name generation
  - Ensures deterministic AI behavior for reliable testing and debugging
  - Creep names now follow pattern: `{role}-{game.time}-{counter}` (e.g., `harvester-100-0`)
  - Documented the deterministic spawn naming scheme in `docs/runtime/strategy/creep-roles.md` so monitoring agents can trace counter resets
  - Added unit tests verifying deterministic naming behavior across test runs
  - Added regression test to prevent future `Math.random()` usage in runtime code
  - Resolves issue #174 and aligns with repository coding standards for deterministic runtime
  - Improves testing reliability and debugging consistency for autonomous AI validation

### Changed

- **Documented Bun-first workflow and Node.js 18–22 support window**
  - Updated README.md, AGENTS.md, DOCS.md, and docs/index.md to highlight Bun commands and supported Node versions.
  - Verified `package.json` engines and scripts align with the documented workflow.
  - Updated script messaging to reference `bun run versions:update` where applicable.
- **Updated package dependencies while maintaining Node.js 16 compatibility**
  - Updated `semver` from 7.6.2 to 7.7.3 to address ReDoS security vulnerability (GHSA-c2qf-rxjj-qqgw)
  - Verified all build, lint, and test pipelines function correctly after update (66 tests passing)
  - Maintained Node.js 16.x compatibility as required by package.json engines field
  - Created comprehensive security assessment document at `docs/security/dependency-vulnerabilities.md`
  - Documented remaining 48 vulnerabilities: 79% are in optional testing dependencies, not production
  - Verified production bundle excludes all vulnerable dependencies (axios, lodash, angular, etc.)
  - Remaining vulnerabilities are acceptable risks per security assessment

- **Simplified Copilot model configuration**
  - Removed `.github/copilot/model-config.json` file
  - Updated `copilot-exec` action to only pass `--model` flag when a model is explicitly specified
  - Model resolution now: input parameter → COPILOT_MODEL env var → Copilot CLI default
  - When no model is specified, Copilot CLI uses its own default model selection
  - Updated documentation in README.md and docs/automation/overview.md

### Fixed

- **Fixed Vitest CI failure in Node.js 16 environment (run 18742323437)**
  - Improved `crypto.getRandomValues()` polyfill in `tests/setup.ts` to use `randomBytes()` instead of `webcrypto`
  - Fixes Vitest startup error: "TypeError: crypto.getRandomValues is not a function"
  - Resolves post-merge-release workflow failures where husky pre-commit hook failed during version bump
  - Maintains Node.js 16.x compatibility as required by package.json engines field
  - Node.js 16 doesn't include Web Crypto API, but it's required by Vite/Vitest
  - Uses Node.js built-in `randomBytes()` to implement the crypto polyfill
  - Ensures all test suites run successfully in CI workflows using Node.js 16

- **Node.js 16 compatibility for lint-staged in CI workflows**
  - Downgraded `lint-staged` from v16.2.5 to v13.3.0 to maintain Node.js 16.14.0+ compatibility
  - Fixes `post-merge-release.yml` workflow failure caused by `nano-spawn@2.0.0` dependency requiring Node.js 17+ (`node:readline/promises`)
  - Repository continues to use Node.js 16.x for native dependency compatibility (Python 2 requirement)
  - Removed unused `@typescript-eslint/no-unsafe-return` ESLint disable directive in `tests/mockup/setup.ts`
  - Verified no other dependencies have Node.js version incompatibilities

### Added

- **Push notification system for repository and Screeps bot monitoring**
  - Integrated Push by Techulus API for real-time alerts on critical events
  - Created `scripts/send-push-notification.ts` with rate limiting and error handling
  - Added composite action `.github/actions/send-push-notification` for workflow integration
  - Implemented notifications in deploy workflow (success/failure alerts)
  - Implemented notifications in quality-gate workflow (build failure alerts)
  - Implemented PTR monitoring alerts via `scripts/check-ptr-alerts.ts`
  - Added automated notifications for high CPU usage (>80% sustained), critical CPU (>95%), and low energy
  - Created comprehensive documentation at `docs/automation/push-notifications.md`
  - Added unit tests for notification utility with 100% coverage
  - Rate limiting: 5 second minimum interval, max 10 notifications per minute
  - Graceful degradation: notification failures never break workflows
  - Secure implementation: PUSH_TOKEN stored as GitHub secret, no sensitive data in notifications
  - Complements existing email notification system (#134)
  - Integrates with PTR monitoring infrastructure (#152, #117)

- **ESLint flat config migration with Node 16 structuredClone polyfill** (#156)
  - Migrated from deprecated `.eslintrc.cjs` to modern `eslint.config.mjs` flat configuration format
  - Added `.eslintrc-polyfill.cjs` to provide `structuredClone` implementation for Node.js 16.x compatibility
  - Updated npm lint scripts to use flat config (removed `ESLINT_USE_FLAT_CONFIG=false`)
  - Updated lint-staged configuration to use simplified ESLint commands
  - Preserved all existing ESLint rules and TypeScript plugin configurations
  - Resolves ESLint deprecation warnings for v10.0.0 preparation
  - Fixes `ReferenceError: structuredClone is not defined` when running ESLint with @typescript-eslint v8+ on Node 16

### Added

- **Configurable Copilot model selection** (#146)
  - Removed hardcoded `gpt-5` default from copilot-exec action
  - Created centralized model configuration file (`.github/copilot/model-config.json`) with default `gpt-4.1`
  - Implemented priority-based model resolution: input parameter → COPILOT_MODEL env var → config file → hardcoded default
  - Added model validation and logging to copilot-exec composite action
  - Updated documentation (README.md, docs/automation/overview.md) with configuration examples
  - Supports repository-level and workflow-level model overrides via environment variables
  - Maintains backward compatibility with explicit model parameters in workflows

- **Copilot exec pre-checkout + dependency caching optimisation** (#101)
  - Added detection & conditional checkout to composite action (skips if .git present)
  - Implemented node_modules cache keyed by OS + package-lock.json hash with restore keys fallback
  - Added conditional npm ci install only on cache miss and when package.json exists
  - Added total duration metric step for performance tracking
  - Backward compatible: existing workflows need no changes

- **Standardized label system with state, type, and priority categories** (#138)
  - Implemented three-tier labeling system for improved issue and PR management
  - Added state labels: `state/pending`, `state/backlog`, `state/in-progress`, `state/blocked`, `state/canceled`, `state/done`
  - Added type labels: `type/bug`, `type/feature`, `type/enhancement`, `type/chore`, `type/question`
  - Added priority labels: `priority/critical`, `priority/high`, `priority/medium`, `priority/low`, `priority/none`
  - Added workflow labels: `good-first-issue`, `help-wanted`, `wontfix`, `duplicate`, `invalid`
  - Preserved existing domain labels (automation, runtime, documentation, monitoring, dependencies, regression)
  - Preserved process labels (Todo, monitoring, copilot, needs/regression-test)
  - Updated all issue templates to use new label structure
  - Updated all copilot prompts to use new labels (issue-triage, stats-analysis, repository-audit, ci-autofix, email-triage)
  - Updated documentation (README.md, AGENTS.md, copilot-instructions.md) with comprehensive label guidance
  - Created comprehensive label system guide at `docs/automation/label-system.md`
  - Maintained backward compatibility by keeping deprecated labels (bug, enhancement, severity/\*) marked as deprecated

### Changed

- **Modernized CI/CD deployment workflow to use standard GitHub DevOps practices** (#126)
  - Replaced manual release PR creation with automated semantic versioning based on conventional commits
  - Post-merge workflow now commits version bumps directly to main instead of creating release branches and PRs
  - Implemented semantic version bumping: `feat:` → minor, `fix:`/`chore:` → patch, `BREAKING CHANGE:` → major
  - GitHub Releases are now created automatically using GitHub's native API with auto-generated release notes
  - Deploy workflow now uses GitHub's `production` environment for deployment protection and tracking
  - Deploy workflow triggers on both version tags and GitHub Release published events
  - Removed `workflow_run` trigger complexity in favor of native release events
  - Added `version:bump-semantic` npm script and `scripts/bump-version-semantic.ts` for semantic versioning
  - Updated documentation in README.md and docs/automation/overview.md to reflect new CI/CD workflow

### Fixed

- Fixed vitest dependency conflict in Deploy Screeps AI workflow by upgrading @vitest/coverage-v8 from ^0.33.0 to ^3.2.4 for compatibility with vitest ^3.2.4 (workflow run: 18705052117)
- Fixed email triage workflow not creating issues by removing contradictory JSON formatting in prompt template (#115)
- Fixed CI failure in `npm run versions:update` by adding missing trailing newline to `docs/changelog/versions.md` (regression test: `tests/regression/versions-file-trailing-newline.test.ts`, workflow run: 18703566323)
- Fixed git push conflict in post-merge release workflow by adding remote ref updates before commit operations (regression test: `tests/regression/post-merge-workflow-git-race-condition.test.ts`, workflow run: 18703919715)
- **Fixed automatic Todo label assignment in issue triage** by removing Todo from automatic labeling per issue #78 to prevent unwanted automation triggers

### Added

- **Specialized PR templates for Copilot automation workflows** (#130)
  - Created `.github/PULL_REQUEST_TEMPLATE/copilot-todo.md` for Todo workflow PRs with automation-specific checklists
  - Created `.github/PULL_REQUEST_TEMPLATE/copilot-quickfix.md` for CI autofix PRs with validation-focused content
  - Templates reduce cognitive load by removing irrelevant manual checklist items
  - Improved reviewer guidance specific to Copilot-generated changes
  - Maintained quality standards while tailoring context to automated change types
  - Ready workflow integration (requires manual application due to workflow permission constraints)
- **Enhanced Copilot prompt templates with action enforcement rules** (#127)
  - Added mandatory action requirements with explicit "MUST" criteria for all workflows
  - Implemented comprehensive failure handling for GitHub API issues, missing data, and timeout conditions
  - Added explicit output quality requirements and validation criteria
  - Included actionable finding criteria and severity assessment guidelines
  - Added pre/post-execution validation steps for all automated operations
- **Standardized prompt template naming and structure**
  - Renamed `todo-issue` → `todo-automation` for consistency with workflow purpose
  - Renamed `repository-audit` → `repository-review` for clarity
  - Updated corresponding workflow files to reference new prompt paths
- **Enhanced action appropriateness criteria**
  - Added explicit guidelines for when automatic fixes are appropriate vs. manual intervention required
  - Implemented quality gates preventing inappropriate automation of complex issues
  - Added concrete thresholds and examples for anomaly detection and severity assessment
- **Comprehensive prompt template audit documentation** in `docs/automation/prompt-audit.md`
  - Detailed analysis of existing templates with strengths and gaps identified
  - Enhancement framework and recommendations for consistent action enforcement
  - Impact assessment and validation requirements for template changes

- Created `.github/copilot-instructions.md` with repository-specific guidelines for GitHub Copilot coding agent
- Includes coding standards, development workflow, testing expectations, and documentation requirements
- References comprehensive documentation in AGENTS.md, README.md, and docs/ for detailed guidance
- **Integrated Screeps API MCP server** with GitHub Copilot workflows for direct Screeps server interaction
- **Integrated Playwright MCP server** for browser automation capabilities
- Added MCP server configuration files: `.github/mcp/screeps-api.json` and `.github/mcp/playwright.json`
- Enhanced `copilot-exec` action to support multiple MCP servers via `additional-mcp-config` parameter
- Added comprehensive MCP server documentation in `AGENTS.md` and `docs/automation/overview.md`
- Implemented a basic Screeps runtime with headcount-based spawning and simple harvester/upgrader state machines

### Changed

- Migrated from pnpm to npm as the package manager
- Updated all workflow files to use npm instead of pnpm
- Updated documentation to reference npm commands
- Added .nvmrc file to specify Node.js 16.20.2
- Updated package.json to remove pnpm references and specify npm in engines
- **Copilot CI AutoFix workflow now monitors all workflow failures** (except itself) instead of only Quality Gate failures, enabling automated fixes for any CI failure
- Updated `screeps-stats-monitor.yml` to use Screeps API MCP server for direct telemetry access
- Enhanced `.github/copilot/prompts/stats-analysis` to document available MCP servers
- Updated README.md secrets documentation to include MCP authentication variables
- **Enhanced Copilot Todo automation workflow** to create draft pull requests immediately and show visible implementation progress
  - Draft PRs are created at the start of the automation process for transparency
  - Implementation progress is shown through frequent commits and PR description updates using the `report_progress` tool
  - Users can follow along with the implementation in real-time
  - PRs are marked as ready for review only after all validation passes
  - Updated `.github/copilot/prompts/todo-issue` with new draft PR workflow
  - Updated documentation in `README.md`, `docs/automation/overview.md`, and `AGENTS.md`

### Fixed

- Fixed build error caused by node-gyp attempting to use Python 2 syntax with Python 3
- Moved `@screeps/common`, `@screeps/driver`, `@screeps/engine`, and `screeps-server-mockup` packages to `optionalDependencies` to allow installation to succeed even when native modules fail to build
- Added `.npmrc` to configure build behavior for optional dependencies
- Mockup tests now gracefully skip when isolated-vm build fails (as documented in tests/mockup/README.md)
- **Fixed post-merge workflow recursive execution** by adding condition to skip when release PRs are merged back to main
- **Fixed deployment workflow not triggering** by adding `workflow_run` trigger to chain deployment after successful release preparation
- Simplified tag creation in post-merge workflow from GitHub API to git commands for clarity
- Deploy workflow now falls back to latest version tag when no tag exists on triggering commit (resolves workflow run 18701965424)
- **Fixed deployment failure with empty environment variables** - Changed deploy script to use `||` instead of `??` operator so empty string secrets default to proper Screeps API values (resolves workflow run 18702433741)

### Removed

## [0.1.0] - 2024-06-01

- Added a curated `docs/` knowledge base and updated automation guidance so every fix documents findings and regression coverage.
- Extended the shared `copilot-exec` action to support GitHub MCP configuration and fuel new prompt templates for stats analysis and CI auto-fixes.
- Introduced scheduled Screeps stats monitoring, label synchronisation, and Copilot-driven CI auto-fix workflows with supporting scripts and prompts.<|MERGE_RESOLUTION|>--- conflicted
+++ resolved
@@ -5,7 +5,6 @@
 
 ## [Unreleased]
 
-<<<<<<< HEAD
 ### Fixed
 
 - **Memory.stats Collection Failure**: Fixed TypeScript interface conflict preventing stats collection and causing monitoring blackout
@@ -15,9 +14,7 @@
   - Added regression test `memory-stats-interface.test.ts` to prevent future interface conflicts
   - Resolves issue #684 (Memory.stats collection failure) and unblocks strategic monitoring capabilities
   - Restores PTR telemetry collection, enabling performance analysis and anomaly detection
-=======
 ## [0.83.5] - 2025-11-15
->>>>>>> 317c0647
 
 ### Added
 
