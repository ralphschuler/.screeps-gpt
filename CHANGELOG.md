# Changelog

All notable changes to this project are documented here. This changelog now maintains the full release history—update the
`[Unreleased]` section with your changes and run `bun run versions:update` to refresh the release index.

## [Unreleased]

<<<<<<< HEAD
### Fixed

- **PTR Telemetry Blackout Regression**: Implemented comprehensive prevention measures for recurring stats collection failures (#550)
  - Added validation to StatsCollector to detect Memory.stats write failures
  - Created `scripts/validate-telemetry-health.ts` for automated health checks
  - Integrated telemetry health validation into monitoring workflow (runs every 30 minutes)
  - Added post-deployment validation step (5 min wait + health check)
  - Created regression test suite `tests/regression/stats-collection-blackout.test.ts` with 8 test cases
  - Enhanced documentation in `docs/operations/stats-collection.md` with troubleshooting and recovery procedures
  - Implements automated detection of empty stats within 15 minutes
  - Prevents recurrence of issues #523, #331, #345 through proactive monitoring
  - Resolves #550: PTR telemetry blackout regression - empty stats data despite successful deployments
=======
## [0.50.0] - 2025-11-12

### Added

- **Builder Wall Maintenance**: Builder role now repairs walls and ramparts to configurable target HP thresholds
  - Added `WALL_TARGET_HP` constant (100,000 HP) for wall repair threshold
  - Added `RAMPART_TARGET_HP` constant (50,000 HP) for rampart repair threshold
  - Modified builder repair filter to include walls/ramparts below target HP
  - Fixes #644: Builder role now maintains defensive structures
>>>>>>> 02d7c0cd

## [0.48.0] - 2025-11-12

### Changed

- **Issue Triage Enhancement**: Enhanced issue triage automation with comprehensive context gathering
  - Added code context gathering using GitHub MCP `search_code` to find related files in `.github/`, `src/`, `tests/`
  - Added issue cross-referencing to identify related open and closed issues
  - Added PR cross-referencing to find related pull requests
  - Enhanced reformulated issue body with new sections: "Related Code", "Related PRs"
  - Updated triage comment to include discovered context
  - Extended JSON output to include `related_prs` and `related_code_files` fields
  - Resolves #639: Make issue triage automation check current code, issues, and pull requests

## [0.47.1] - 2025-11-11

### Changed

- **Monorepo Restructuring**: Reorganized repository into packages-based monorepo structure
  - Created `/packages` directory with bot, docs, utilities, actions, and console packages
  - Migrated `src/` to `packages/bot/src/` for core Screeps AI implementation
  - Migrated `scripts/` to `packages/utilities/scripts/` for build tooling and utilities
  - Migrated `docs/`, `source/`, `themes/`, `_config.yml` to `packages/docs/` for documentation site
  - Configured Bun workspaces in root `package.json` for monorepo dependency management
  - Updated TypeScript path aliases to reference new package locations
  - Updated ESLint configuration to lint new package structure
  - Updated vitest configuration for new source paths
  - Updated all GitHub workflows to reference new package paths
  - Updated all import paths in tests and utilities
  - All 580 tests passing, lint passing, build working
  - Improved code organization with clear package boundaries
  - Enables independent package versioning and deployment
  - Better separation of concerns across codebase
  - Resolves #[issue-number]: Restructure repository into monorepo with packages organization

## [0.44.0] - 2025-11-10

### Added

- **Bootstrap Phase**: Implemented automated first-room resource optimization with harvester-focused spawning
  - Added `BootstrapPhaseManager` class for bootstrap phase state management
  - Integrated bootstrap logic with Kernel and BehaviorController
  - Adjusts role minimums during bootstrap phase (6 harvesters, 1 upgrader, 0 builders = 80%+ harvesters)
  - Automatically activates for new rooms with controller level < 2
  - Exits when controller level 2 reached OR stable infrastructure (4+ harvesters, 300+ energy)
  - Tracks bootstrap state in Memory with persistence across code reloads
  - Configurable completion criteria via `BootstrapConfig`
  - Comprehensive documentation in `docs/runtime/bootstrap.md`
  - 37 unit tests validating bootstrap activation, completion, role minimums, and integration
  - Resolves #530: Implement bootstrap phase for optimal first-room resource utilization
- **Operational Milestones Documentation**: Created `docs/operations/milestones.md` for tracking progression achievements
  - Documented E46S58 controller level 2 upgrade milestone (2025-11-08, shard3)
  - Established milestone tracking framework for controller upgrades, territorial expansion, and infrastructure development
  - Includes automation recommendations for future milestone detection
  - Related to #533: Monitoring verification for controller upgrade detection

## [0.43.1] - 2025-11-10

### Fixed

- **Console Telemetry Fallback**: Fixed "expression size too large" error by implementing chunked query strategy
  - Split single large console command into 5 smaller, focused queries (CPU, GCL, rooms, creeps, resources)
  - Each query limited to 1000-1200 characters to stay within Screeps API limits
  - Added retry logic with exponential backoff (3 attempts, 1s/2s/4s delays)
  - Added expression size validation before sending commands to API
  - Restored monitoring resilience when Stats API returns empty data
  - Added comprehensive test suite (`tests/unit/fetch-console-telemetry.test.ts`) with 9 test cases
  - Resolves #526: Console fallback "expression size too large" error
  - Related to #523: PTR telemetry blackout requiring console fallback

## [0.40.0] - 2025-11-10

### Added

- **Pathfinding Abstraction Layer**: Integrated screeps-cartographer for advanced pathfinding optimization
  - Created `PathfindingProvider` interface for flexible pathfinding implementations
  - Implemented `DefaultPathfinder` using native Screeps PathFinder (baseline)
  - Implemented `CartographerPathfinder` using screeps-cartographer library
  - Added `PathfindingManager` with configuration system to toggle between providers
  - Integrated with TaskManager and TaskAction for task-based movement
  - Added `pathfindingProvider` configuration option to BehaviorController and TaskManager
  - Maintains backward compatibility with native pathfinding as default
  - Comprehensive documentation in `docs/runtime/pathfinding.md`
  - 14 unit tests covering provider selection, configuration, and behavior
  - Build size increased from 579.6kb to 713.2kb (+134kb for screeps-cartographer)
  - No security vulnerabilities detected in new dependency
  - Provides foundation for CPU-efficient pathfinding with caching and optimization
  - Task system automatically uses configured pathfinding provider
  - Test infrastructure updated to properly mock screeps-cartographer (Game, Memory, PathFinder globals)
  - All 506 existing tests continue to pass
  - Addresses #533: screeps-cartographer integration for advanced pathfinding

## [0.39.1] - 2025-11-10

### Fixed

- **Console Output TypeError**: Fixed "Cannot convert object to primitive value" error in MemoryValidator
  - Changed from `result.error.message` to `JSON.stringify(result.error.issues)` for proper Zod error serialization
  - Zod error objects lack a simple `message` property, causing primitive conversion errors in Screeps console
  - Added comprehensive regression test suite (`tests/regression/console-output-type-error.test.ts`) with 6 test cases
  - Ensures all console logging properly handles complex objects without type conversion errors
  - Resolves console errors reported via email from noreply@screeps.com (2025-11-07)

## [0.37.3] - 2025-11-10

### Added

- **Jon Winsley Screeps Blog Analysis**: Comprehensive review of 29 blog posts documenting real-world Screeps development patterns
  - Created detailed analysis document at `docs/strategy/external-analysis/jon-winsley-analysis.md`
  - Extracted key insights on CPU optimization, task management, memory serialization, and strategic planning
  - Identified 50+ actionable implementation items organized by priority
  - Cross-referenced patterns with existing repository issues (#392, #426, #478, #487, #493, #494, #495, #496, #468)
  - Documented "Great Purge" philosophy: simplicity over complexity for better performance
  - Analyzed Objective-based architecture as alternative to centralized task systems
  - Extracted monitoring and metrics patterns for PTR telemetry enhancement
  - Documented remote mining logistics and multi-room scaling strategies
  - Added comprehensive action items to TASKS.md for systematic implementation
  - Complements existing Screeps Quorum analysis with individual developer perspective

## [0.33.5] - 2025-11-09

### Changed

- **Account Upgraded to Lifetime Subscription**: Screeps account upgraded from free tier to lifetime subscription
  - CPU allocation increased from 20 to 50 (150% increase, +30 CPU)
  - Memory allocation remains at 2048 KB (unchanged)
  - Updated CPU thresholds to reflect new resource allocation:
    - PerformanceTracker: highCpuThreshold 70% → 75%, criticalCpuThreshold remains 90%
    - SystemEvaluator: cpuUsageWarningRatio 80% → 85%, cpuCriticalRatio remains 95%
    - BehaviorController: cpuSafetyMargin 80% → 85%
    - Kernel: cpuEmergencyThreshold remains 90% (last line of defense)
  - Benefits: Reduced CPU constraint concerns, enables advanced features (profiler, task management system) with better margins, reduces timeout risk
  - Strategic opportunity: Focus shifts from aggressive CPU optimization to sophisticated AI development with better safety margins
  - Documentation: Added comprehensive resource allocation guide at `docs/operations/resource-allocation.md`
  - Impact: Helps mitigate CPU timeout incidents (#468, #494) and enables evaluation of previously disabled features (#478, #475)

## [0.31.11] - 2025-11-09

### Security

- **Removed Unnecessary Credential Exposure in Monitoring Workflow**: Eliminated `SCREEPS_EMAIL` and `SCREEPS_PASSWORD` from `screeps-monitoring.yml` workflow
  - Credentials were unnecessarily exposed to GitHub Copilot CLI during monitoring operations
  - Scripts (`fetch-profiler-console.ts`, `check-ptr-alerts.ts`) use only `SCREEPS_TOKEN` for API authentication
  - Follows least-privilege principle by providing only token-based read-only access
  - Reduces attack surface by removing write-capable credentials from third-party AI service environment
  - Aligns with `deploy.yml` workflow pattern which demonstrates token-only authentication is sufficient
  - Impact: High priority security improvement - eliminated credential exposure in workflow running every 30 minutes
  - No functionality changes - all monitoring features (PTR stats, profiler fetch, alert checking) continue to work with token-only authentication

## [0.31.9] - 2025-11-09

### Added

- **Enhanced TypeScript Type Safety with Runtime Validation**: Improved type safety throughout the codebase to prevent runtime errors
  - Added `lastTimeoutTick` field to `Memory.stats` interface in `types.d.ts` for CPU timeout detection tracking
  - Created `MemoryValidator` class (`src/runtime/memory/MemoryValidator.ts`) using zod schemas for runtime validation of Memory structures (infrastructure code only, not yet integrated into runtime)
  - Implemented `validateStats()` method to validate Memory.stats against TypeScript interface definitions (available for future use)
  - Implemented `validateAndRepairStats()` method to automatically repair corrupted memory with sensible defaults (available for future use)
  - Added `validateGameContext()` function in `src/main.ts` to replace unsafe `Game as unknown as GameContext` type casting with explicit runtime checks
  - Enhanced error handling with specific error classification (TypeError vs Error vs unknown errors)
  - Added 26 unit tests for memory validation infrastructure and error classification (note: validateGameContext tests validate error types but not the validation function itself due to it being private)
  - Strengthened ESLint configuration with stricter TypeScript rules for runtime files (`src/runtime/**/*.ts`):
    - `@typescript-eslint/no-explicit-any`: error (prevents unsafe any types)
    - `@typescript-eslint/prefer-nullish-coalescing`: error (safer null/undefined handling)
    - `@typescript-eslint/prefer-optional-chain`: error (cleaner optional property access)
    - `@typescript-eslint/no-unsafe-assignment`: error (prevents unsafe type assignments in runtime code)
    - `@typescript-eslint/no-unsafe-call`: error (prevents calls without proper type checking in runtime code)
    - `@typescript-eslint/no-unsafe-member-access`: error (prevents unsafe property access in runtime code)
  - Exception added for `src/main.ts` to allow profiler initialization with unsafe operations required for global exposure
  - All tests pass (477 unit tests), build succeeds
  - Improves autonomous monitoring compatibility with parseable error messages
  - Benefits CPU timeout detection, evaluation system, and autonomous improvement workflows

## [0.31.5] - 2025-11-08

### Fixed

- **Security Audit Workflow jq Parsing Error**: Fixed shell parsing error in `.github/workflows/guard-security-audit.yml` that was causing workflow failures
  - Root cause: Multi-line jq command with backslash continuation was causing syntax errors in shell execution
  - Fixed by properly formatting multi-line jq command without trailing backslashes before pipe operators
  - Added defensive error handling for jq parsing failures to prevent workflow crashes
  - Added handling for "unknown" vulnerability counts when parsing fails
  - Created regression test (`tests/regression/guard-security-audit-workflow-syntax.test.ts`) to validate workflow syntax and error handling
  - Workflow now passes yamllint validation with 80-character line limit
  - Fixes consistently failing Security Audit workflow (run 19183827409 and subsequent runs)
  - Restores CI/CD pipeline health for security vulnerability scanning

## [0.31.1] - 2025-11-08

### Added

- **Screeps Quorum Architecture Analysis**: Comprehensive analysis of the Screeps Quorum community-driven bot architecture
  - Created `docs/strategy/external-analysis/screeps-quorum-analysis.md` with detailed architectural pattern review
  - Analyzed community governance automation (GitConsensus), deployment architecture (CircleCI + Gulp), modular code organization, and monitoring patterns (ScreepsDashboard)
  - Identified high-priority recommendations: Multi-agent consensus protocol, runtime version tracking, QoS monitoring system
  - Compared Screeps GPT architecture with Screeps Quorum to validate current design decisions
  - Documented actionable recommendations with implementation roadmap aligned to Phase 1-2 deliverables
  - Analysis supports strategic planning (Issue #23), specialized GitHub Actions (Issue #210), and enhanced Copilot workflows (Issue #89)

### Security

- **Documented Zero Security Vulnerabilities in Dependency Tree (#288)**
  - Comprehensive audit confirmed all previous vulnerabilities (from #125) remain resolved
  - npm audit reports 0 vulnerabilities across all severity levels (critical, high, moderate, low)
  - Validated that axios security fixes (axios@1.13.2) from Screeps GPT release 0.19.3 (2025-11-07) are still effective
  - Security audit workflow (`guard-security-audit.yml`) confirmed operational with daily scheduled runs
  - Issue #288 determined to be duplicate of already-resolved #125 (closed 2025-11-07)
  - All 451 unit tests passing, build successful, no security blockers for deployment
  - Monitoring system data appears to have been based on stale/cached vulnerability information

## [0.29.3] - 2025-11-08

### Changed

- **Repository Cleanup and Standardization**: Comprehensive cleanup to improve maintainability and consistency
  - Removed unnecessary documentation files: `DEPLOY_WORKFLOW_FIX.md`, `HEXO_IMPLEMENTATION_NOTES.md`, `IMPLEMENTATION.md`, `IMPLEMENTATION_LOG.md`
  - Removed validation script: `validate-deploy-fix.sh`
  - Removed backup file: `package.json.backup`
  - Removed deprecated ESLint configuration files: `.eslintrc.cjs`, `.eslintrc-polyfill.cjs`
  - Removed structuredClone polyfill (no longer needed with Node.js 18+ requirement)
  - Reorganized build system: moved `scripts/buildProject.ts` to `scripts/lib/buildProject.ts`
  - Updated `.gitignore` to prevent future similar issues (backup files, temporary docs, implementation notes)
  - Updated ESLint flat config to remove polyfill dependency (Node.js 18+ has native structuredClone)
  - Updated regression tests to reflect Node.js 18+ requirement and removal of polyfill
  - All existing functionality preserved (builds, tests, deployments work unchanged)

## [0.24.0] - 2025-11-08

### Added

- **Self-Healing Memory System**: Automatic detection and repair of corrupted memory structures
  - New `MemorySelfHealer` class validates and repairs core memory structures (creeps, rooms, roles, respawn, stats, systemReport)
  - Detects circular references, invalid types, malformed data, and missing structures
  - Automatic repair of corrupted entries with configurable auto-repair behavior
  - Emergency reset capability for complete memory corruption
  - Integrated into Kernel bootstrap (runs before migrations and other operations)
  - Enabled by default (`enableSelfHealing: true` in Kernel config)
  - 28 comprehensive unit tests covering validation, repair, and emergency reset scenarios
  - Updated documentation with self-healing usage, best practices, and troubleshooting guide

## [0.19.3] - 2025-11-07

### Security

- **Resolved 3 high-severity vulnerabilities in axios dependency (#282)**
  - Fixed GHSA-jr5f-v2jv-69x6: axios SSRF and credential leakage vulnerability (CVE affecting axios < 0.30.0)
  - Fixed GHSA-4hjh-wcwx-xvwj: axios DoS attack through lack of data size check (CVE affecting axios < 0.30.2)
  - Applied npm package overrides to force axios@1.13.2 across all transitive dependencies
  - Transitive dependency path: screeps-api@1.16.1 → axios@0.28.1 (vulnerable) → axios@1.13.2 (patched)
  - All tests, builds, and linting pass with no regressions

## [0.18.0] - 2025-11-07

### Added

- **Phase 3 Advanced Economy**: Complete implementation of RCL 6-8 economy features
  - LinkManager: Automated energy distribution through link networks with role-based classification
  - TerminalManager: Inter-room resource logistics with priority-based transfer queue
  - LabManager: Compound production and creep boosting with state management (Tier 1 compounds only)
  - FactoryManager: Automated commodity production with priority queue system
- **Phase 4 Empire Coordination**: Initial implementation of empire-wide coordination features
  - CombatManager: Squad-based combat coordination with threat assessment
  - TrafficManager: Priority-based movement coordination with collision avoidance
- Unit tests for all new managers (LinkManager, TerminalManager, LabManager, FactoryManager, CombatManager, TrafficManager)
- Documentation for Phase 3 and Phase 4 features in `docs/automation/overview.md`
- Optional Memory persistence support for all Phase 3/4 managers with RoomPosition serialization

### Fixed

- Fixed RoomPosition serialization in LinkManager and TrafficManager Memory persistence
- Fixed recipe system in LabManager to use Screeps constants instead of string literals
- Fixed engagement double-counting in CombatManager for hybrid attack/ranged creeps
- Fixed squad ID generation to prevent collisions using member composition hash
- Fixed boost array mutation during iteration in LabManager
- Optimized TerminalManager to avoid redundant room.find() calls

## [0.14.0] - 2025-11-07

### Fixed

- **Modular Build Documentation and Validation (#506)**
  - Updated modular deployment documentation to accurately reflect ES2018 target (was incorrectly documented as ES2021)
  - Expanded module list documentation to include all 15 generated modules (behavior, bootstrap, defense, evaluation, infrastructure, memory, metrics, planning, respawn, scouting, tasks, types, utils, visuals)
  - Updated deployment size estimates to reflect actual builds (~95KB single bundle vs ~384KB modular)
  - Added build-time validation to verify expected artifacts are generated
  - Validation ensures `main.js` is always present and all runtime modules are generated in modular builds
  - ES2018 target compliance regression test now passes with complete modular build validation
  - Root cause: Documentation was outdated and lacked validation to catch missing artifacts during builds

## [0.12.0] - 2025-11-06

### Added

- **Comprehensive Memory Management and Migration System (#490)**
  - Implemented `MemoryGarbageCollector` for automated cleanup of stale data
    - Removes orphaned room data from inactive/abandoned rooms with configurable retention (default: 10000 ticks)
    - Rotates old system evaluation reports to prevent memory bloat (default: 500 ticks retention)
    - Incremental cleanup with CPU throttling via `maxCleanupPerTick` parameter (default: 10 items/tick)
    - Runs every 10 ticks by default, can be disabled via kernel config
  - Implemented `MemoryMigrationManager` for schema versioning and safe migrations
    - Adds `Memory.version` field for tracking schema version
    - Migration registry system for version-specific upgrade handlers
    - Automated migration execution on version changes with error handling
    - Memory integrity validation after migrations
    - Built-in migration for version tracking initialization
  - Implemented `MemoryUtilizationMonitor` for memory usage tracking and overflow prevention
    - Real-time memory usage measurement with per-subsystem breakdown
    - Configurable warning (default: 70%) and critical (default: 90%) thresholds
    - Allocation capacity checks via `canAllocate()` method
    - Memory budgeting system for subsystems via `getBudget()` method
    - Human-readable byte formatting for monitoring output
  - Integrated memory management into `Kernel` orchestration
    - Migrations run automatically on version changes
    - Garbage collection runs every 10 ticks (configurable)
    - Memory utilization measured and passed to evaluation system
  - Enhanced `SystemEvaluator` with memory health monitoring
    - Memory utilization findings with warning/critical severity levels
    - Reports largest memory-consuming subsystems in critical alerts
    - Recommendations for garbage collection and retention tuning
  - Added comprehensive test coverage: 22 new unit tests covering all components
  - Created detailed documentation in `docs/runtime/memory-management.md`
    - Architecture overview and component descriptions
    - Configuration options and usage examples
    - Integration patterns with kernel and evaluator
    - Best practices for GC, migrations, and optimization
    - Troubleshooting guide and performance considerations
  - Memory management system designed for minimal CPU overhead (~0.5-2 CPU per GC cycle)
  - Supports configurable retention policies for different data types
  - All 231 unit tests pass, build successful, linter clean

## [0.11.3] - 2025-11-06

### Fixed

- **Resolved ReferenceError: process is not defined in Screeps runtime (#488)**
  - Updated esbuild configuration in `scripts/buildProject.ts` to define `process.env.TASK_SYSTEM_ENABLED` and `process.env.ROOM_VISUALS_ENABLED` at build time
  - Environment variables are now replaced with literal values during bundling, eliminating runtime dependency on Node.js `process` global
  - Added regression test `tests/regression/nodejs-globals-bundle.test.ts` to prevent Node.js global contamination in future builds
  - Validates that bundled code contains no `process.env`, `process` object access, `require()` calls, `__dirname`, or `__filename` references
  - Fixes critical runtime error that blocked all bot execution in Screeps sandbox environment
  - Environment variables default to `"false"` if not set, can be enabled by setting `TASK_SYSTEM_ENABLED=true` or `ROOM_VISUALS_ENABLED=true` during build
  - Memory-based feature flags (`Memory.experimentalFeatures`) remain functional in Screeps runtime

## [0.8.0] - 2025-11-06

### Changed

- **Migrated pre-commit hook to use ESLint flat config and removed 34 unused eslint-disable directives**
  - Updated `.husky/pre-commit` to use ESLint flat config (`eslint.config.mjs`) instead of deprecated `.eslintrc.cjs`
  - Removed `export ESLINT_USE_FLAT_CONFIG=false` from pre-commit hook to enable flat config usage
  - Removed 34 unused `eslint-disable` directives across 7 files (3 scripts, 4 test files)
  - Scripts: `fetch-console-telemetry.ts`, `fetch-profiler-console.ts`, `fetch-resilient-telemetry.ts`
  - Test files: `resilient-monitoring.test.ts`, `basePlanner.test.ts`, `constructionManager.test.ts`, `profiler.test.ts`
  - Directives were marked as unused by flat config which doesn't apply strict type-checking rules to tests/scripts
  - Old `.eslintrc.cjs` config applied strict rules everywhere, making directives appear necessary
  - Flat config (`.eslintrc.mjs`) applies type-checking rules only to `src/**/*.ts` for better performance
  - Improves code readability and maintainability by removing unnecessary ESLint pragmas
  - All tests pass after cleanup, confirming no functional impact
  - Addresses consistency between lint configuration and pre-commit validation

### Added

- **Workflow concurrency controls for race condition prevention**
  - Added concurrency controls to 20 GitHub Actions workflows that previously lacked them
  - Guard workflows (10 files): Use per-workflow-ref grouping with `cancel-in-progress: true` to optimize PR validation
  - Copilot workflows (7 files): Use workflow-specific concurrency groups with `cancel-in-progress: false` to prevent agent conflicts
  - Monitoring workflows (2 files): Use workflow-level concurrency with `cancel-in-progress: false` to prevent overlapping runs
  - Singleton workflows (2 files): Use workflow-level concurrency with `cancel-in-progress: true` for safety
  - Created comprehensive regression test `tests/regression/workflow-concurrency.test.ts` to validate all workflows have proper concurrency controls
  - Prevents race conditions in guard workflow runs when multiple commits are pushed rapidly
  - Eliminates resource waste from stale workflow runs continuing after force-push
  - Prevents multiple Copilot agents from working on the same issue simultaneously
  - Prevents monitoring workflow overlaps that could cause API rate limit issues
  - Addresses ralphschuler/.screeps-gpt#50 and provides detailed implementation for concurrency control requirements

- **Enhanced pre-commit hook with regression and coverage tests**
  - Added `test:regression` to pre-commit hook to enforce regression test execution before commits
  - Added `test:coverage` to pre-commit hook to enforce coverage checks before commits
  - Ensures all quality gates are enforced for agent commits, preventing regressions and coverage drops
  - Addresses issue #469 - Make sure to include the regression and coverage tests into the pre-commit hook

### Fixed

- **Regression test alignment with workflow versions**
  - Updated `tests/regression/post-merge-workflow-git-race-condition.test.ts` to expect `git-auto-commit-action@v7` instead of `v5`
  - Aligns test expectations with actual workflow configuration in `.github/workflows/post-merge-release.yml`

- **Test isolation for build-dependent regression tests**
  - Made `modular-build.test.ts` and `es2018-target.test.ts` run sequentially to prevent race conditions
  - Added file-based locking mechanism to prevent parallel execution across test files
  - Prevents parallel test execution from interfering with shared dist directory during builds
  - Uses exponential backoff for lock acquisition to handle race conditions gracefully
- **Phase 1 Foundation Features**
  - Added `PixelGenerator` class for automatic pixel generation when CPU bucket is full (default: 10000)
  - Implemented `Logger` utility with structured logging, timestamps, and log levels (debug, info, warn, error)
  - Added child logger support for contextual logging
  - Created unit tests for `PixelGenerator` validating deterministic output and bucket threshold logic
  - Created unit tests for `Logger` validating log levels, timestamps, context, and child logger functionality
  - Created unit tests for memory bootstrapping validating memory initialization and reset behavior
  - Created regression test for extension placement at RCL 1-2 validating bunker layout pattern
  - Integrated `PixelGenerator` into Kernel for automatic pixel generation on each tick
  - All new features include TSDoc comments for exported functions and classes
  - Addresses Phase 1 requirements: pixel generation, structured logging, memory tests, extension placement tests

- **Codex composite action for automation workflows**
  - Added `.github/actions/codex-exec` as a drop-in replacement for `copilot-exec`
  - Wraps the official `openai/codex-action@v1` with repository-specific caching and prompt rendering
  - Maintains existing inputs/outputs while renaming the token parameter to `codex-token` for clarity

- **CPU timeout incident tracking documentation**
  - Created centralized incident tracking document in `docs/operations/cpu-timeout-incidents.md`
  - Documents systematic CPU timeout pattern on shard3 (6 incidents spanning 2025-10-26 to 2025-10-27)
  - Added Incident #6 (2025-10-27 03:38 UTC) at main:872:22 continuing systematic timeout pattern
  - Updated temporal pattern analysis showing pattern continuation across two days
  - Updated systematic indicators showing ongoing degradation despite CPU optimization efforts
  - Integrates with existing systematic resolution framework (#396, #417, #380, #391)
  - References architectural prevention solutions (#364, #392, #299)
  - Documents infrastructure dependencies (#428, #420 - PTR telemetry blackout)
  - Provides coordination approach for systematic resolution vs individual tactical fixes
  - Tracks incident patterns, temporal distribution, and location analysis
  - Documents monitoring integration with PTR telemetry and runtime evaluation
  - Establishes acceptance criteria for incident documentation and systematic resolution
  - Addresses Incident #6 - CPU timeout at main:872:22 on shard3 requiring systematic coordination

### Changed

- **Enhanced copilot-ci-autofix workflow effectiveness**
  - Added comprehensive failure classification system with 6 automatic fix categories and 5 manual review categories
  - Improved error context gathering with full log downloads, error indicator extraction, and related failure analysis
  - Implemented specialized fix strategies for each failure type (linting, formatting, version sync, dependencies, documentation, compilation)
  - Enhanced workflow configuration with 45-minute timeout and verbose logging for better debugging
  - Expanded JSON output format with failure_type, fix_strategy, validation_commands, and files_changed fields for metrics tracking
  - Added explicit escalation criteria for complex failures requiring manual review (test logic errors, security issues, performance regressions)
  - Updated documentation in `docs/automation/overview.md` with detailed autofix workflow improvements
  - Created comprehensive regression test suite (`tests/regression/ci-autofix-improvements.test.ts`) validating all enhancements
  - Addresses issue #132 - Review and improve copilot-ci-autofix workflow effectiveness

## [0.7.27] - 2025-10-26

### Added

- **Performance optimization documentation**
  - Created comprehensive performance optimization guide in `docs/operations/performance-optimization.md`
  - Documented CPU optimization strategies including budget management, early termination, and caching patterns
  - Added memory management best practices covering cleanup, efficient data structures, and memory hygiene
  - Included pathfinding optimization techniques with reusePath values and cached pathfinding patterns
  - Documented profiling and monitoring approaches using existing PerformanceTracker, StatsCollector, and SystemEvaluator
  - Provided performance patterns and anti-patterns with code examples
  - Referenced integration with PTR monitoring infrastructure (#117, #299, #287)
  - Added links to existing regression tests for performance validation

## [0.7.25] - 2025-10-26

### Changed

- **CPU optimization to maintain below 90% threshold**
  - Reduced default CPU safety margin in BehaviorController from 90% to 80% for earlier creep processing cutoff
  - Reduced per-creep CPU threshold from 2.0 to 1.5 CPU to detect expensive operations earlier
  - Lowered PerformanceTracker warning threshold from 80% to 70% CPU usage
  - Lowered PerformanceTracker critical threshold from 95% to 90% CPU usage
  - Reduced Kernel emergency CPU threshold from 95% to 90%
  - Increased movement reusePath values from 5-20 ticks to 30-50 ticks to reduce pathfinding overhead
  - Added regression test suite to validate CPU optimization thresholds and prevent future performance degradation
  - These changes significantly reduce CPU consumption by minimizing expensive pathfinding operations

## [0.7.19] - 2025-10-25

### Fixed

- **Deploy workflow trigger mechanism (run #18800751206)**
  - Updated deploy workflow to use `workflow_run` events instead of `release` events
  - Fixed version resolution logic to use `git describe --tags --abbrev=0` for workflow_run triggers
  - Improved conditional logic to handle both workflow_run and workflow_dispatch events properly
  - Resolves regression tests expecting modernized CI/CD integration with Post Merge Release workflow

## [0.7.13] - 2025-10-25

### Fixed

- **Regression test failure for copilot-exec force-response parameter (run #18795077062)**
  - Updated test to use correct workflow filenames after monitoring workflow consolidation
  - Changed `screeps-stats-monitor.yml` to `screeps-monitoring.yml` in test expectations
  - Removed reference to deleted `copilot-autonomous-monitor.yml` workflow
  - Test now correctly validates backward compatibility for force-response parameter

## [0.7.11] - 2025-10-24

### Changed

- **Consolidated monitoring workflows for improved efficiency**
  - Merged `copilot-autonomous-monitor.yml` and `screeps-stats-monitor.yml` into single `screeps-monitoring.yml` workflow
  - Combines autonomous strategic monitoring with PTR telemetry analysis in unified execution
  - Reduces workflow overhead from two parallel runs to one consolidated run every 30 minutes
  - Maintains all existing functionality: MCP server integration, PTR anomaly detection, strategic analysis, push notifications
  - Updated all documentation references to reflect consolidation
  - Updated `copilot-ci-autofix.yml` workflow trigger list
  - Created unified prompt template `.github/copilot/prompts/screeps-monitor` with 7-phase analysis pipeline

### Fixed

- **Post Merge Release workflow permission error (run #18794330724)**
  - Excluded workflow files from prettier formatting in .prettierignore
  - Resolves GitHub rejection when pushing commits after workflows:write permission was removed
  - Prevents workflow file modifications during automated release process
  - Maintains security by avoiding workflows:write permission requirement
- **TypeScript type safety violations in fetch-screeps-stats test (run #18793984308)**
  - Removed unnecessary eslint-disable comments that weren't effective
  - Added proper TypeScript types to vitest mocks using `ReturnType<typeof vi.fn>`
  - Replaced `(global.fetch as any)` patterns with properly typed `mockFetch` variable
  - Added type assertions for mock.calls access patterns with explicit types like `[string, RequestInit]`
  - Used optional chaining for safer header access in assertions
  - Resolves linting failures that were blocking post-merge release workflow

## [0.7.1] - 2025-10-24

### Added

- **Incremental changelog management for version releases**
  - Added `releaseVersion()` function to `scripts/lib/changelog.ts` for moving unreleased changes to version sections
  - Created `scripts/release-changelog.ts` CLI script to update CHANGELOG.md during version releases
  - Updated `.github/workflows/post-merge-release.yml` to automatically move unreleased changes to new version sections
  - Each version now contains only changes since the previous version (follows Keep a Changelog principles)
  - [Unreleased] section is automatically cleared after each version release
  - Added comprehensive unit tests (5 test cases) for changelog release functionality
  - Addresses issue: chore: implement incremental changelog management for version releases

### Fixed

- **TypeScript lint compliance**: Removed unsafe `any` usage in automation scripts and tests
  - Added a typed Screeps raw API wrapper and stricter spawn placement flow in `scripts/screeps-autospawn.ts`
  - Declared a typed global Hexo reference for plugin loading and tightened test doubles to avoid unbound methods
  - Hardened mockup integration tests and helpers to dynamically import `screeps-server-mockup` without `any` casts
- **Hexo Documentation Build**: Fixed markdown renderer loading in Hexo build script
  - Added proper plugin loading mechanism using global hexo variable for hexo-renderer-marked
  - Ensures markdown files are rendered to HTML instead of staying as .md files
  - Fixes documentation site deployment generating raw markdown files instead of HTML
  - Fixes run ID: 18781158449
- **Screeps Spawn Monitor Shard Parsing**: Fixed shard/room parsing in autospawn script API calls
  - Parse shard name and room name from format "shard3/E45S25" for terrain and spawn placement API calls
  - Pass shard parameter correctly to `roomTerrain()` and `placeSpawn()` API methods
  - Fixes "Failed to get room terrain" error when spawn placement tries to analyze multi-shard rooms
  - Fixes run ID: 18780039750
- **Screeps Spawn Monitor API Failure**: Fixed terrain API method call in autospawn script
  - Use correct `api.raw.game.roomTerrain(roomName, 1)` instead of invalid `api.raw.game["room-terrain"]({ room, shard })`
  - Removed unused shard parsing logic that was unnecessary for working API call
  - Fixes "api.raw.game.room-terrain is not a function" error
  - Fixes run ID: 18779690172
- **Screeps Spawn Monitor API Failure**: Fixed incorrect API call for room terrain on sharded servers
  - Fixed screeps-api call to use correct room-terrain endpoint with proper shard parameter
  - Parse shard from room name format (shard3/E45S25) instead of passing invalid parameters
  - Resolves "Failed to get room terrain" error in autospawn workflow
  - Fixes run ID: 18779519651
- **Documentation Site Build Failure**: Fixed duplicate dependencies in package.json causing lockfile conflicts in CI
  - Removed duplicate `tsx` and `marked` entries from dependencies section (keeping them in devDependencies)
  - Updated bun.lock to reflect proper dependency resolution
  - Fixes run ID: 18777257201

### Added

- **Daily Autonomous Bot Monitoring workflow**
  - Created `.github/workflows/copilot-autonomous-monitor.yml` scheduled daily at 06:00 UTC
  - Comprehensive strategic analysis combining bot performance and repository health
  - Six-phase analysis pipeline: authentication, bot performance, repository health, strategic decisions, issue management, strategic reporting
  - MCP server integration via `.github/mcp/screeps-mcp.json` for bot console access using `@ralphschuler/screeps-api-mcp`
  - Direct Screeps console interaction for analyzing spawning, CPU, energy, RCL, defense, and strategic execution
  - GitHub repository analysis for codebase quality, automation effectiveness, and development velocity
  - Intelligent autonomous issue creation/update/close with evidence-based recommendations (up to 10 issues per run)
  - Bot health scoring (0-100) with top priorities and strategic recommendations
  - Safety controls: read-only by default, rate limiting (daily schedule, max 5 console commands per phase), prohibited destructive actions
  - Comprehensive documentation in `docs/automation/autonomous-monitoring.md` with architecture, usage, troubleshooting, and best practices
  - Updated `README.md` to include Autonomous Monitor Agent in agent types list
  - Addresses issue ralphschuler/.screeps-gpt#239 (autonomous monitoring and strategic automation)

- **Documentation restructuring for improved navigation**
  - Created comprehensive `docs/getting-started.md` with detailed setup instructions, prerequisites, development commands, runtime architecture, and contributing workflow
  - Refactored `README.md` to focus on concise project overview emphasizing Copilot agent swarm concept
  - Added clear description of Screeps GPT as autonomous AI playground where multiple GitHub Copilot agents collaboratively develop a Screeps bot
  - Documented system architecture with three integrated layers: Runtime AI, Development Infrastructure, and AI Agent Orchestration
  - Included key features section highlighting autonomous agent swarm, CI/CD, self-evaluation, and documentation-first approach
  - Organized documentation links into categorized sections: Core, Technical, Monitoring & Operations, and Strategy & Development
  - Improved onboarding experience with clear navigation from README to detailed documentation
  - Addresses issue ralphschuler/.screeps-gpt#[issue_number] (documentation restructuring)
- **Docker containerization for development, testing, and building**
  - Created `Dockerfile.test` with Node.js 20 + Python 2 for running test suites
  - Created `Dockerfile.build` with Node.js 20 for building the Screeps AI
  - Created `Dockerfile.mockup` with Node.js 16 + Python 2 for screeps-server-mockup compatibility
  - Added `docker-compose.yml` orchestrating dev, test, build, lint, and format services
  - Added `.dockerignore` to optimize Docker build context
  - Added Docker commands to package.json: `docker:test:unit`, `docker:test:e2e`, `docker:test:mockup`, `docker:build:ai`, `docker:lint`, `docker:format`, `docker:dev`, `docker:shell`
  - Created comprehensive Docker Development Guide at `docs/operations/docker-guide.md`
  - Updated README.md with Docker prerequisites, commands table, and contributing workflow
  - Provides isolated, reproducible development environments without local Node.js/Python installation
  - Enables simultaneous support for Node.js 20 (testing/building) and Node.js 16 (mockup tests)
  - Addresses issues #188 (Node.js migration), #204 (Bun integration), #200 (act CLI consistency)
- **Builder and remote miner creep roles**
  - Registered new role definitions in the behavior controller with dedicated state machines and spawn configurations
  - Extended runtime types/memory helpers to track remote assignments deterministically
  - Added unit, e2e, and regression tests covering spawn logic plus travel/mine/return transitions
  - Documented strategy updates in `docs/runtime/strategy/creep-roles.md` and `docs/runtime/strategy/scaling-strategies.md`

### Fixed

- **Deterministic creep naming in BehaviorController**
  - Replaced `Math.random()` with memory-persisted counter for creep name generation
  - Ensures deterministic AI behavior for reliable testing and debugging
  - Creep names now follow pattern: `{role}-{game.time}-{counter}` (e.g., `harvester-100-0`)
  - Documented the deterministic spawn naming scheme in `docs/runtime/strategy/creep-roles.md` so monitoring agents can trace counter resets
  - Added unit tests verifying deterministic naming behavior across test runs
  - Added regression test to prevent future `Math.random()` usage in runtime code
  - Resolves issue #174 and aligns with repository coding standards for deterministic runtime
  - Improves testing reliability and debugging consistency for autonomous AI validation

### Changed

- **Documented Bun-first workflow and Node.js 18–22 support window**
  - Updated README.md, AGENTS.md, DOCS.md, and docs/index.md to highlight Bun commands and supported Node versions.
  - Verified `package.json` engines and scripts align with the documented workflow.
  - Updated script messaging to reference `bun run versions:update` where applicable.
- **Updated package dependencies while maintaining Node.js 16 compatibility**
  - Updated `semver` from 7.6.2 to 7.7.3 to address ReDoS security vulnerability (GHSA-c2qf-rxjj-qqgw)
  - Verified all build, lint, and test pipelines function correctly after update (66 tests passing)
  - Maintained Node.js 16.x compatibility as required by package.json engines field
  - Created comprehensive security assessment document at `docs/security/dependency-vulnerabilities.md`
  - Documented remaining 48 vulnerabilities: 79% are in optional testing dependencies, not production
  - Verified production bundle excludes all vulnerable dependencies (axios, lodash, angular, etc.)
  - Remaining vulnerabilities are acceptable risks per security assessment

- **Simplified Copilot model configuration**
  - Removed `.github/copilot/model-config.json` file
  - Updated `copilot-exec` action to only pass `--model` flag when a model is explicitly specified
  - Model resolution now: input parameter → COPILOT_MODEL env var → Copilot CLI default
  - When no model is specified, Copilot CLI uses its own default model selection
  - Updated documentation in README.md and docs/automation/overview.md

### Fixed

- **Fixed Vitest CI failure in Node.js 16 environment (run 18742323437)**
  - Improved `crypto.getRandomValues()` polyfill in `tests/setup.ts` to use `randomBytes()` instead of `webcrypto`
  - Fixes Vitest startup error: "TypeError: crypto.getRandomValues is not a function"
  - Resolves post-merge-release workflow failures where husky pre-commit hook failed during version bump
  - Maintains Node.js 16.x compatibility as required by package.json engines field
  - Node.js 16 doesn't include Web Crypto API, but it's required by Vite/Vitest
  - Uses Node.js built-in `randomBytes()` to implement the crypto polyfill
  - Ensures all test suites run successfully in CI workflows using Node.js 16

- **Node.js 16 compatibility for lint-staged in CI workflows**
  - Downgraded `lint-staged` from v16.2.5 to v13.3.0 to maintain Node.js 16.14.0+ compatibility
  - Fixes `post-merge-release.yml` workflow failure caused by `nano-spawn@2.0.0` dependency requiring Node.js 17+ (`node:readline/promises`)
  - Repository continues to use Node.js 16.x for native dependency compatibility (Python 2 requirement)
  - Removed unused `@typescript-eslint/no-unsafe-return` ESLint disable directive in `tests/mockup/setup.ts`
  - Verified no other dependencies have Node.js version incompatibilities

### Added

- **Push notification system for repository and Screeps bot monitoring**
  - Integrated Push by Techulus API for real-time alerts on critical events
  - Created `scripts/send-push-notification.ts` with rate limiting and error handling
  - Added composite action `.github/actions/send-push-notification` for workflow integration
  - Implemented notifications in deploy workflow (success/failure alerts)
  - Implemented notifications in quality-gate workflow (build failure alerts)
  - Implemented PTR monitoring alerts via `scripts/check-ptr-alerts.ts`
  - Added automated notifications for high CPU usage (>80% sustained), critical CPU (>95%), and low energy
  - Created comprehensive documentation at `docs/automation/push-notifications.md`
  - Added unit tests for notification utility with 100% coverage
  - Rate limiting: 5 second minimum interval, max 10 notifications per minute
  - Graceful degradation: notification failures never break workflows
  - Secure implementation: PUSH_TOKEN stored as GitHub secret, no sensitive data in notifications
  - Complements existing email notification system (#134)
  - Integrates with PTR monitoring infrastructure (#152, #117)

- **ESLint flat config migration with Node 16 structuredClone polyfill** (#156)
  - Migrated from deprecated `.eslintrc.cjs` to modern `eslint.config.mjs` flat configuration format
  - Added `.eslintrc-polyfill.cjs` to provide `structuredClone` implementation for Node.js 16.x compatibility
  - Updated npm lint scripts to use flat config (removed `ESLINT_USE_FLAT_CONFIG=false`)
  - Updated lint-staged configuration to use simplified ESLint commands
  - Preserved all existing ESLint rules and TypeScript plugin configurations
  - Resolves ESLint deprecation warnings for v10.0.0 preparation
  - Fixes `ReferenceError: structuredClone is not defined` when running ESLint with @typescript-eslint v8+ on Node 16

### Added

- **Configurable Copilot model selection** (#146)
  - Removed hardcoded `gpt-5` default from copilot-exec action
  - Created centralized model configuration file (`.github/copilot/model-config.json`) with default `gpt-4.1`
  - Implemented priority-based model resolution: input parameter → COPILOT_MODEL env var → config file → hardcoded default
  - Added model validation and logging to copilot-exec composite action
  - Updated documentation (README.md, docs/automation/overview.md) with configuration examples
  - Supports repository-level and workflow-level model overrides via environment variables
  - Maintains backward compatibility with explicit model parameters in workflows

- **Copilot exec pre-checkout + dependency caching optimisation** (#101)
  - Added detection & conditional checkout to composite action (skips if .git present)
  - Implemented node_modules cache keyed by OS + package-lock.json hash with restore keys fallback
  - Added conditional npm ci install only on cache miss and when package.json exists
  - Added total duration metric step for performance tracking
  - Backward compatible: existing workflows need no changes

- **Standardized label system with state, type, and priority categories** (#138)
  - Implemented three-tier labeling system for improved issue and PR management
  - Added state labels: `state/pending`, `state/backlog`, `state/in-progress`, `state/blocked`, `state/canceled`, `state/done`
  - Added type labels: `type/bug`, `type/feature`, `type/enhancement`, `type/chore`, `type/question`
  - Added priority labels: `priority/critical`, `priority/high`, `priority/medium`, `priority/low`, `priority/none`
  - Added workflow labels: `good-first-issue`, `help-wanted`, `wontfix`, `duplicate`, `invalid`
  - Preserved existing domain labels (automation, runtime, documentation, monitoring, dependencies, regression)
  - Preserved process labels (Todo, monitoring, copilot, needs/regression-test)
  - Updated all issue templates to use new label structure
  - Updated all copilot prompts to use new labels (issue-triage, stats-analysis, repository-audit, ci-autofix, email-triage)
  - Updated documentation (README.md, AGENTS.md, copilot-instructions.md) with comprehensive label guidance
  - Created comprehensive label system guide at `docs/automation/label-system.md`
  - Maintained backward compatibility by keeping deprecated labels (bug, enhancement, severity/\*) marked as deprecated

### Changed

- **Modernized CI/CD deployment workflow to use standard GitHub DevOps practices** (#126)
  - Replaced manual release PR creation with automated semantic versioning based on conventional commits
  - Post-merge workflow now commits version bumps directly to main instead of creating release branches and PRs
  - Implemented semantic version bumping: `feat:` → minor, `fix:`/`chore:` → patch, `BREAKING CHANGE:` → major
  - GitHub Releases are now created automatically using GitHub's native API with auto-generated release notes
  - Deploy workflow now uses GitHub's `production` environment for deployment protection and tracking
  - Deploy workflow triggers on both version tags and GitHub Release published events
  - Removed `workflow_run` trigger complexity in favor of native release events
  - Added `version:bump-semantic` npm script and `scripts/bump-version-semantic.ts` for semantic versioning
  - Updated documentation in README.md and docs/automation/overview.md to reflect new CI/CD workflow

### Fixed

- Fixed vitest dependency conflict in Deploy Screeps AI workflow by upgrading @vitest/coverage-v8 from ^0.33.0 to ^3.2.4 for compatibility with vitest ^3.2.4 (workflow run: 18705052117)
- Fixed email triage workflow not creating issues by removing contradictory JSON formatting in prompt template (#115)
- Fixed CI failure in `npm run versions:update` by adding missing trailing newline to `docs/changelog/versions.md` (regression test: `tests/regression/versions-file-trailing-newline.test.ts`, workflow run: 18703566323)
- Fixed git push conflict in post-merge release workflow by adding remote ref updates before commit operations (regression test: `tests/regression/post-merge-workflow-git-race-condition.test.ts`, workflow run: 18703919715)
- **Fixed automatic Todo label assignment in issue triage** by removing Todo from automatic labeling per issue #78 to prevent unwanted automation triggers

### Added

- **Specialized PR templates for Copilot automation workflows** (#130)
  - Created `.github/PULL_REQUEST_TEMPLATE/copilot-todo.md` for Todo workflow PRs with automation-specific checklists
  - Created `.github/PULL_REQUEST_TEMPLATE/copilot-quickfix.md` for CI autofix PRs with validation-focused content
  - Templates reduce cognitive load by removing irrelevant manual checklist items
  - Improved reviewer guidance specific to Copilot-generated changes
  - Maintained quality standards while tailoring context to automated change types
  - Ready workflow integration (requires manual application due to workflow permission constraints)
- **Enhanced Copilot prompt templates with action enforcement rules** (#127)
  - Added mandatory action requirements with explicit "MUST" criteria for all workflows
  - Implemented comprehensive failure handling for GitHub API issues, missing data, and timeout conditions
  - Added explicit output quality requirements and validation criteria
  - Included actionable finding criteria and severity assessment guidelines
  - Added pre/post-execution validation steps for all automated operations
- **Standardized prompt template naming and structure**
  - Renamed `todo-issue` → `todo-automation` for consistency with workflow purpose
  - Renamed `repository-audit` → `repository-review` for clarity
  - Updated corresponding workflow files to reference new prompt paths
- **Enhanced action appropriateness criteria**
  - Added explicit guidelines for when automatic fixes are appropriate vs. manual intervention required
  - Implemented quality gates preventing inappropriate automation of complex issues
  - Added concrete thresholds and examples for anomaly detection and severity assessment
- **Comprehensive prompt template audit documentation** in `docs/automation/prompt-audit.md`
  - Detailed analysis of existing templates with strengths and gaps identified
  - Enhancement framework and recommendations for consistent action enforcement
  - Impact assessment and validation requirements for template changes

- Created `.github/copilot-instructions.md` with repository-specific guidelines for GitHub Copilot coding agent
- Includes coding standards, development workflow, testing expectations, and documentation requirements
- References comprehensive documentation in AGENTS.md, README.md, and docs/ for detailed guidance
- **Integrated Screeps API MCP server** with GitHub Copilot workflows for direct Screeps server interaction
- **Integrated Playwright MCP server** for browser automation capabilities
- Added MCP server configuration files: `.github/mcp/screeps-api.json` and `.github/mcp/playwright.json`
- Enhanced `copilot-exec` action to support multiple MCP servers via `additional-mcp-config` parameter
- Added comprehensive MCP server documentation in `AGENTS.md` and `docs/automation/overview.md`
- Implemented a basic Screeps runtime with headcount-based spawning and simple harvester/upgrader state machines

### Changed

- Migrated from pnpm to npm as the package manager
- Updated all workflow files to use npm instead of pnpm
- Updated documentation to reference npm commands
- Added .nvmrc file to specify Node.js 16.20.2
- Updated package.json to remove pnpm references and specify npm in engines
- **Copilot CI AutoFix workflow now monitors all workflow failures** (except itself) instead of only Quality Gate failures, enabling automated fixes for any CI failure
- Updated `screeps-stats-monitor.yml` to use Screeps API MCP server for direct telemetry access
- Enhanced `.github/copilot/prompts/stats-analysis` to document available MCP servers
- Updated README.md secrets documentation to include MCP authentication variables
- **Enhanced Copilot Todo automation workflow** to create draft pull requests immediately and show visible implementation progress
  - Draft PRs are created at the start of the automation process for transparency
  - Implementation progress is shown through frequent commits and PR description updates using the `report_progress` tool
  - Users can follow along with the implementation in real-time
  - PRs are marked as ready for review only after all validation passes
  - Updated `.github/copilot/prompts/todo-issue` with new draft PR workflow
  - Updated documentation in `README.md`, `docs/automation/overview.md`, and `AGENTS.md`

### Fixed

- Fixed build error caused by node-gyp attempting to use Python 2 syntax with Python 3
- Moved `@screeps/common`, `@screeps/driver`, `@screeps/engine`, and `screeps-server-mockup` packages to `optionalDependencies` to allow installation to succeed even when native modules fail to build
- Added `.npmrc` to configure build behavior for optional dependencies
- Mockup tests now gracefully skip when isolated-vm build fails (as documented in tests/mockup/README.md)
- **Fixed post-merge workflow recursive execution** by adding condition to skip when release PRs are merged back to main
- **Fixed deployment workflow not triggering** by adding `workflow_run` trigger to chain deployment after successful release preparation
- Simplified tag creation in post-merge workflow from GitHub API to git commands for clarity
- Deploy workflow now falls back to latest version tag when no tag exists on triggering commit (resolves workflow run 18701965424)
- **Fixed deployment failure with empty environment variables** - Changed deploy script to use `||` instead of `??` operator so empty string secrets default to proper Screeps API values (resolves workflow run 18702433741)

### Removed

## [0.1.0] - 2024-06-01

- Added a curated `docs/` knowledge base and updated automation guidance so every fix documents findings and regression coverage.
- Extended the shared `copilot-exec` action to support GitHub MCP configuration and fuel new prompt templates for stats analysis and CI auto-fixes.
- Introduced scheduled Screeps stats monitoring, label synchronisation, and Copilot-driven CI auto-fix workflows with supporting scripts and prompts.<|MERGE_RESOLUTION|>--- conflicted
+++ resolved
@@ -5,7 +5,6 @@
 
 ## [Unreleased]
 
-<<<<<<< HEAD
 ### Fixed
 
 - **PTR Telemetry Blackout Regression**: Implemented comprehensive prevention measures for recurring stats collection failures (#550)
@@ -18,7 +17,6 @@
   - Implements automated detection of empty stats within 15 minutes
   - Prevents recurrence of issues #523, #331, #345 through proactive monitoring
   - Resolves #550: PTR telemetry blackout regression - empty stats data despite successful deployments
-=======
 ## [0.50.0] - 2025-11-12
 
 ### Added
@@ -28,7 +26,6 @@
   - Added `RAMPART_TARGET_HP` constant (50,000 HP) for rampart repair threshold
   - Modified builder repair filter to include walls/ramparts below target HP
   - Fixes #644: Builder role now maintains defensive structures
->>>>>>> 02d7c0cd
 
 ## [0.48.0] - 2025-11-12
 
