# Changelog

All notable changes to this project are documented here. This changelog now maintains the full release history—update the
`[Unreleased]` section with your changes and run `yarn versions:update` to refresh the release index.

## [Unreleased]

## [0.176.0] - 2025-11-28


### Added

- **Automation**: Custom Copilot agent environment configuration
  - Created `.github/copilot-environment.json` for project-specific agent setup
  - Configured Node.js 22 Alpine base image with Yarn 4.11.0
  - Set up @ralphschuler GitHub Package Registry authentication
  - Defined available tools (node, npm, yarn, git, gh, tsx, vitest, eslint, prettier)
  - Enabled TypeScript 5.4.3 with strict mode, ESLint, Prettier, and Vitest
  - Configured workspace structure for monorepo support
  - Added comprehensive documentation in `packages/docs/source/docs/automation/copilot-environment.md`
  - Enhanced `.devcontainer/devcontainer.json` for consistency with Copilot environment
  - Resolves issue ralphschuler/.screeps-gpt#1354 (enhance Copilot integration with custom environment)

<<<<<<< HEAD
### Fixed

- **Empire Management**: Takeover target identification no longer includes owned rooms
  - Added runtime safety check using `controller.my` flag in `identifyTakeoverTargets`
  - Handles edge cases where `PLAYER_USERNAME` build constant doesn't match actual username
  - Handles room ownership changes between scouting and takeover analysis
  - Added regression test `takeover-excludes-own-rooms.test.ts` to prevent future regressions
=======
>>>>>>> aa23a13a

## [0.175.7] - 2025-11-28

### Fixed

- **Pathfinding in Narrow Passages**: Creeps now properly navigate through single-tile corridors by ignoring other creeps in pathfinding calculations
  - Added `ignoreCreeps: true` to all pathfinding operations (findClosestByPath, moveTo) across all role controllers
  - Updated helper functions in `helpers.ts`: `findClosestOrFirst`, `tryPickupDroppedEnergy`, `moveToTargetRoom`
  - Updated role controllers: HarvesterController, HaulerController, UpgraderController, BuilderController, RepairerController
  - Paths are now calculated based on terrain and structures only, not temporary creep positions
  - Prevents pathfinding failures when passages are temporarily occupied by other creeps
  - Creeps will still physically collide at runtime; traffic management handles actual collision avoidance
  - Added comprehensive unit tests for `findClosestOrFirst` helper validating `ignoreCreeps` behavior
  - Updated regression tests in `room-exit-crossing.test.ts` to expect `ignoreCreeps: true`
  - Resolves issue ralphschuler/.screeps-gpt#1466 (creeps stuck in narrow passages)
  - Addresses issue ralphschuler/.screeps-gpt#1450 (pathfinding not working in single-tile corridors)

## [0.174.0] - 2025-11-28

### Added

- **Automation**: Enhanced Copilot prompts with Screeps MCP server documentation
  - Updated `AGENTS.md` to document Screeps Docs MCP and Screeps Wiki MCP servers
  - Added MCP tool references to all relevant prompts: `researcher`, `issue-triage`, `strategist`, `strategic-planner`, `repository-audit`, `repository-review`, `todo-issue`, `todo-automation`, `screeps-monitor`
  - Prompts now instruct agents to use `screeps_docs_search`, `screeps_docs_get_api`, `screeps_docs_get_mechanics`, `screeps_wiki_search`, and `screeps_wiki_get_article` for game knowledge
  - Enables automated workflows to gather Screeps game context when handling issues and implementing features

## [0.165.1] - 2025-11-26

### Changed

- **Automation**: Replaced `copilot-exec` custom implementation with wrapper around `codex-exec` (OpenAI's official codex-action)
  - Reduced maintenance burden by leveraging official OpenAI tooling
  - Maintained full backward compatibility with all existing workflows (4 workflows, 5 specialized agents)
  - `copilot-exec` now delegates to `codex-exec` which wraps `openai/codex-action@v1`
  - Updated regression tests to validate delegation and compatibility
  - Updated documentation in `packages/docs/source/docs/automation/overview.md`, `AGENTS.md`, and `.github/copilot-instructions.md`
  - Migration aligns with zero-tolerance policy for obsolete code while preserving existing workflow integrations

## [0.161.3] - 2025-11-25

### Changed

- **CI/CD**: Consolidated guard workflows using strategy matrices for faster execution
  - Merged `guard-lint.yml`, `guard-format.yml`, and `guard-yaml-lint.yml` into `guard-code-quality.yml` with matrix strategy (3 parallel jobs)
  - Merged `guard-test-unit.yml`, `guard-test-e2e.yml`, `guard-test-regression.yml`, and `guard-test-docs.yml` into `guard-tests.yml` with matrix strategy (4 parallel jobs)
  - Updated `quality-gate-summary.yml` to monitor consolidated workflows
  - Reduced from 12 to 7 guard workflows (42% reduction)
  - Benefits: Parallel execution within matrix, faster CI feedback, reduced workflow file overhead
  - Updated documentation in `packages/docs/source/docs/automation/overview.md` and legacy docs

## [0.159.1] - 2025-11-25

### Added

- **Documentation**: TSDoc/JSDoc documentation standards and style guide
  - Created `packages/README.md` with comprehensive TSDoc standards and templates
  - Added code documentation standards section to `AGENTS.md` and `DOCS.md`
  - Added ESLint JSDoc validation rules for exported classes (set to warn for incremental adoption)
  - Enhanced TSDoc comments for high-priority entry points (`main.ts`, `server.ts`, `agent.ts`)
  - Installed `eslint-plugin-jsdoc` for automated documentation validation

## [0.157.5] - 2025-11-25

### Added

- **Documentation**: Comprehensive Screeps wiki topic research
  - Created `docs/research/screepspl-wiki-comprehensive-topics.md` covering all major wiki.screepspl.us topics
  - Documented 17 major topic areas: RCL progression, creep body parts, combat strategies, CPU optimization, minerals/labs, pathfinding, market economy, private servers, power mechanics, remote harvesting, links, observers, spawning, safe mode, room claiming, factories, and API constants
  - Added implementation priority matrix for .screeps-gpt integration
  - Cross-referenced current bot implementation status with wiki best practices
  - Supplements existing `screepspl-wiki-analysis.md` with detailed topic coverage
- **Documentation**: Created GitHub Models in Actions migration assessment
  - Comprehensive comparison between Copilot CLI and `actions/ai-inference`
  - Identified workflows suitable for migration vs. those requiring Copilot CLI
  - Proposed hybrid architecture combining both approaches
  - Documented implementation plan with phased rollout
  - Added example showing issue classification pre-filter pattern
  - Located at `packages/docs/source/docs/automation/github-models-migration.md`

## [0.155.21] - 2025-11-25

### Added

- **Pathfinding**: Integrated screeps-pathfinding library by NesCafe62
  - Added NesCafePathfinder as the default pathfinding provider
  - Added traffic management with priority-based movement (`runMoves()`)
  - Added `moveOffRoad()` to move creeps off roads when finished working
  - Added `reservePos()` for position reservations
  - Added `priority` option in `moveTo()` for traffic management
  - Added move off exit behavior
  - Added terrain and cost matrix caching

### Changed

- **Pathfinding**: Replaced DefaultPathfinder and CartographerPathfinder with NesCafePathfinder
  - Automatic fallback to native Screeps pathfinding when library is unavailable

### Removed

- **Pathfinding**: Removed DefaultPathfinder implementation
- **Pathfinding**: Removed CartographerPathfinder implementation

## [0.154.0] - 2025-11-24

### Added

- **Memory Management**: Implemented proper memory usage patterns from wiki.screepspl.us/Memory
  - Added `GlobalCache` for volatile heap caching (no serialization overhead)
  - Added path serialization utilities (`serializePath`, `deserializePath`, etc.) for 85% memory reduction
  - Added flag memory cleanup to `MemoryGarbageCollector`
  - Updated memory management documentation with advanced patterns
  - Covers heap caching, path serialization, and RawMemory segments documentation

## [0.151.1] - 2025-11-24

### Fixed

- **Claimer Room Cycling**: Fixed claimers cycling back through room exits after entering target room
  - When creep enters target room at edge position (x/y = 0 or 49), it now moves toward room center before attempting to claim
  - Prevents pathfinding to controller from leading creep back through the exit
  - Added regression tests to verify behavior at all edge positions and corners

## [0.146.0] - 2025-11-24

### Fixed

- **Build Validation**: Added comprehensive test coverage for context-aware size thresholds
  - Validates main.js requires minimum 50KB (ensures functional AI with kernel + runtime components)
  - Validates module files require minimum 500 bytes (allows small type-only modules)
  - Tests confirm validation prevents broken or incomplete builds from passing
  - Added 11 regression test cases covering threshold enforcement and edge cases
  - Addresses deployment safety concerns from ralphschuler/.screeps-gpt#729

## [0.143.5] - 2025-11-24

### Added

- **Video Pipeline**: Implemented Screeps room history video rendering infrastructure (stub implementation)
  - Created video pipeline configuration system with type definitions
  - Added `capture-room-history.ts` script for fetching Screeps replay data via API
  - Added `render-room-video.ts` script for video generation (stub, requires ffmpeg integration)
  - Added `upload-to-youtube.ts` script for YouTube upload automation (stub, requires googleapis)
  - Created GitHub Actions workflow `.github/workflows/screeps-video-render.yml` for automated pipeline
  - Added configuration example file `config/video-pipeline.example.json`
  - Added comprehensive documentation at `docs/automation/video-rendering-pipeline.md`
  - Pipeline supports configurable time windows, video quality settings, and YouTube metadata
  - Infrastructure complete, core rendering features require additional dependencies
  - Resolves issue ralphschuler/.screeps-gpt#1277

## [0.139.3] - 2025-11-24

### Fixed

- **Tower Repair**: Fixed towers not repairing structures when no hostile creeps present
  - DefenseCoordinator now calls TowerManager.run() unconditionally
  - Towers will repair damaged infrastructure (roads, containers, etc.) during normal operations
  - Energy efficiency maintained (towers still reserve 500 energy for defense)
  - Added test coverage for repair-only scenarios
  - Resolves issue ralphschuler/.screeps-gpt#1275

## [0.137.21] - 2025-11-23

### Fixed

- **Workflow**: Fixed screeps-agent.yml using npm instead of yarn, breaking workspace dependency resolution
  - Replaced `npm ci` + `npm install` with `yarn install --frozen-lockfile`
  - Updated Node.js version to use `.nvmrc` instead of hardcoded version
  - Aligns with other workflows (guard-build.yml, deploy.yml)
  - Resolves issue ralphschuler/.screeps-gpt#1270

## [0.137.15] - 2025-11-23

### Changed

- **Refactoring**: Extracted hardcoded spawn threshold constants from BehaviorController
  - Created `packages/bot/src/runtime/behavior/constants.ts` with `SPAWN_THRESHOLDS` export
  - Extracted CPU safety margin (0.85), energy reserve ratios (0.2, 50), storage thresholds (0.5, 0.3), and energy thresholds (0.9, 0.75, 0.8)
  - Updated BehaviorController.ts to import and use constants instead of magic numbers
  - Added comprehensive TSDoc documentation explaining threshold rationale
  - Added regression test validating constant values
  - No behavioral changes - all values remain functionally identical
  - Unblocks issue #1267 (state machine migration) by providing reusable threshold constants

## [0.137.9] - 2025-11-23

### Removed

- **Breaking**: Removed deprecated GitHub labels (`bug`, `enhancement`, `severity/*`)
  - Use `type/bug`, `type/enhancement`, and `priority/*` labels instead
  - No backward compatibility maintained as this is a single-user repository
- **Breaking**: Removed Logger backward compatibility wrapper (`packages/bot/src/runtime/utils/Logger.ts`)
  - Import directly from `@ralphschuler/screeps-logger` package instead
- **Breaking**: Removed deprecated `getTaskQueue()` function from BehaviorController
  - Function was unused and marked for removal

### Changed

- Updated documentation to remove backward compatibility references
  - Removed legacy label migration sections from label-system.md
  - Updated AGENTS.md to remove references to deprecated labels
  - Updated .github/copilot-instructions.md to remove backward compatibility notes

## [0.137.3] - 2025-11-23

### Changed

- **Repository Cleanup**: Removed unused files and placeholder packages to improve maintainability
  - Removed stale `source/docs` directory (migrated to `packages/docs/source/` previously)
  - Removed placeholder package `packages/actions` (no implementation, marked as "future" in README)
  - Removed placeholder package `packages/console` (no implementation, marked as "future" in README)
  - No breaking changes - all builds, tests, and deployments remain functional
  - Workspace configuration automatically adapts to removed packages

## [0.125.7] - 2025-11-21

### Changed

- **Workflow Architecture Refactoring**: Simplified monitoring and CI automation workflows
  - **Monitoring Workflow**: Removed copilot-exec strategic analysis step from `screeps-monitoring.yml`
    - Workflow now focuses purely on data collection (PTR stats, bot snapshots, telemetry, profiler data)
    - Eliminates unnecessary AI analysis complexity from data pipeline
    - All data collection steps remain intact and functional
  - **CI Automation**: Replaced `copilot-ci-autofix.yml` with `ci-auto-issue.yml`
    - New workflow creates GitHub issues for failed CI runs instead of attempting automatic fixes
    - Preserves circuit breaker pattern (3 consecutive failures, 15-minute backoff)
    - Issues include workflow details, failed jobs, and links to run logs
    - Applies labels: `automation`, `ci-failure`, `type/bug`, `priority/high`, `state/pending`
    - Escalation issues created when circuit breaker trips
    - More predictable and transparent than automatic fixing
  - Removed `copilot-ci-autofix-agent` action and `ci-autofix` prompt
  - Updated test suites to reflect new workflow structure
  - Updated documentation (AGENTS.md, README.md) to describe new approach

### Rationale

This refactoring improves maintainability and predictability:

- **Separation of concerns**: Data collection vs. analysis
- **Predictability**: Issue creation is more predictable than auto-fixing
- **Transparency**: Issues provide visible tracking of CI problems
- **Maintainability**: Simpler workflows are easier to debug

## [0.125.1] - 2025-11-20

### Changed

- **Package Manager Migration**: Migrated from Bun to Yarn 4 (Berry) as the primary package manager
  - Replaced `bun.lock` with `yarn.lock` for dependency management
  - Updated all documentation (README.md, DOCS.md, AGENTS.md, .github/copilot-instructions.md) to use yarn commands
  - Removed Bun-specific dependencies (`bun-plugin-screeps`)
  - Configured Yarn with node-modules linker for better compatibility
  - Added GitHub Package Registry configuration for @ralphschuler scope in `.yarnrc.yml` and `.npmrc`
  - Updated repository to be private for workspace support
  - All builds, tests, and workflows remain fully functional

- **Spawn Utilization Optimization**: Lowered RCL 1-2 energy threshold from 90% to 80% for dynamic upgrader scaling
  - Fixes spawn idle issue where spawns remained inactive despite 82% energy capacity and significant CPU headroom
  - Enables proactive spawning of additional upgraders during healthy energy states (80%+ capacity)
  - Expected improvements: 20-30% faster RCL progression at early levels, increased spawn uptime from ~60% to >80%
  - Only affects RCL 1-2 (by design), higher RCLs use different thresholds
  - Added regression test suite validating spawn behavior at various energy thresholds (75%, 80%, 82%)
  - Resolves issue #1105: PTR spawn idle during healthy energy state
- **Screeps-Kernel Integration**: Refactored bot package to use `@ralphschuler/screeps-kernel` decorator-based process management system
  - Replaced custom `createKernel()` factory with `Kernel` class from `@ralphschuler/screeps-kernel`
  - Created `MainProcess` wrapper using `@process` decorator to bridge screeps-kernel with existing bot logic
  - Renamed `process` decorator import to `registerProcess` to avoid shadowing Node.js global
  - Migrated from `process.env` to build-time constants (`__PROFILER_ENABLED__`, `__TASK_SYSTEM_ENABLED__`, `__ROOM_VISUALS_ENABLED__`)
  - Updated esbuild configuration to inject environment variables as compile-time constants
  - Enhanced screeps-profiler with null safety checks for `Memory.profiler`
  - Added comprehensive architecture documentation in `SCREEPS_KERNEL_INTEGRATION.md`
  - Zero breaking changes - all 783 unit tests pass
  - Establishes foundation for future modularization of bot components
- **Package Build Automation**: Added postinstall scripts to all workspace packages
  - Automatically builds packages after `npm install` or `bun install`
  - Ensures packages are ready for import in workspace without manual build steps
  - Affects: screeps-kernel, screeps-profiler, screeps-logger, screeps-cache, screeps-perf, screeps-metrics, screeps-async, screeps-xstate, screeps-xtree, screeps-mcp, screeps-agent

### Added

- **Screeps Metrics Package**: New package `@ralphschuler/screeps-metrics` for comprehensive metrics collection
  - Collects CPU metrics (usage, limits, bucket, tick limits, shard limits)
  - Monitors V8 heap statistics via `Game.cpu.getHeapStatistics()`
  - Tracks GCL (Global Control Level) progress
  - Tracks GPL (Global Power Level) progress when available
  - Collects detailed room-level metrics (energy, creeps, structures, hostiles)
  - Tracks resource availability (credits, pixels, CPU unlocks, access keys)
  - Fully typed with TypeScript
  - Configurable metrics collection for CPU optimization
  - Zero external dependencies (uses only official Screeps APIs)
  - Comprehensive test coverage with unit tests
  - Located at `packages/screeps-metrics/`

### Fixed

- **PTR Energy Capacity Monitoring Validation**: Documented resolution of issue ralphschuler/.screeps-gpt#1056
  - Issue: Energy capacity utilization at 29.5% (133/450) during active extension construction
  - Root cause: Temporary resource constraint while 2 extension sites under construction
  - Resolution: Self-resolved through normal game progression when extensions completed
  - Outcome: Energy capacity increased from 450 to 500, achieving 100% utilization
  - Added regression test suite validating monitoring system correctly tracks energy trends during construction phases
  - Confirms low energy during construction is expected behavior, not a bug
  - Validates monitoring system's ability to detect and track issue resolution automatically

## [0.116.0] - 2025-11-19

### Added

- **Automated Threat Detection and Defense Coordination System**: Implemented comprehensive defense automation with threat detection, defensive posture management, and coordinated responses
  - Created ThreatDetector class for room scanning and threat assessment with intelligent scoring
  - Created DefenseCoordinator class to manage defensive responses and coordinate tower/combat operations
  - Integrated defense system into kernel execution flow (runs before infrastructure management)
  - Added defensive posture system: normal → alert → defensive → emergency
  - Threat levels: none, low, medium, high, critical (based on hostile count and body composition)
  - Threat scoring aligned with CombatManager: attackers (10 pts), healers (8 pts), ranged (5 pts), dismantlers (5 pts)
  - Memory persistence in Memory.threats, Memory.defense, Memory.combat
  - Automatic spawn priority adjustment: defenders prioritized during defensive/emergency postures
  - Controller upgrading pauses during defensive/emergency postures (issue ralphschuler/.screeps-gpt#702)
  - Upgraders move to safe positions near storage/spawns during combat
  - Memory cleanup for stale threat data (default: 100 ticks)
  - Added 23 comprehensive unit tests covering threat detection and defense coordination
  - Added comprehensive documentation in docs/runtime/defense.md
  - Resolves issue ralphschuler/.screeps-gpt#1024 (implement automated threat detection and defense coordination)

- **Multi-room Construction Budget**: Enhanced ConstructionManager to support per-room construction limits
  - Added `maxSitesPerRoom` parameter (default: 1) to prevent single-room spam
  - Increased `maxSitesPerTick` default from 1 to 5 for multi-room scaling
  - Allows up to 5 rooms to build concurrently instead of 1 per tick
  - Scales better for multi-room operation (5x improvement)
  - Added regression test suite for multi-room construction planning
  - Resolves issue ralphschuler/.screeps-gpt#632 (ConstructionManager maxSitesPerTick=1 bottlenecks multi-room expansion)

- **Path Caching System**: Implemented comprehensive path caching with TTL and LRU eviction for CPU optimization
  - Created PathCache class with configurable TTL (default 1500 ticks) and LRU eviction
  - Integrated path caching into DefaultPathfinder and CartographerPathfinder
  - Added cost matrix caching for terrain and structures
  - Cache metrics tracking: hit rate, CPU savings, cache sizes, evictions
  - Cache invalidation API for room and structure changes
  - Expected CPU savings: 20-30% reduction in pathfinding overhead
  - Expected pathfinding call reduction: 60-70% through cache hits
  - Target cache hit rate: >70% within 100 ticks
  - Memory footprint: <100KB for typical usage
  - Added 37 comprehensive tests (25 unit, 12 regression)
  - Resolves issue ralphschuler/.screeps-gpt#1008 (implement path caching with TTL)

### Performance

- **CPU Profiler Optimization**: Reduced profiler overhead by 60-80% through caching and interval-based collection
  - Added tick-based caching for profiler state checks (isEnabledFast)
  - Reduced Memory.profiler.start access from 1000+ per tick to 1-2 per tick
  - Cache invalidated on profiler state changes (start/stop/clear) for correctness
  - Profiler overhead when stopped: reduced from ~1.0 CPU to ~0.3 CPU (70% reduction)
  - Profiler overhead when running: reduced by 30-40% due to caching optimization
  - Added DETAILED_STATS_INTERVAL (10 ticks) for StatsCollector expensive operations
  - Structure counts and construction sites collected every 10 ticks instead of every tick
  - Critical stats (CPU, creeps, energy) still collected every tick for monitoring
  - StatsCollector overhead: reduced from ~0.4-0.6 CPU to ~0.15-0.2 CPU (65% reduction)
  - Disabled diagnostic logging by default (enableDiagnostics: false) for production
  - Added runtime override via Memory.experimentalFeatures.statsDebug for debugging
  - Expected total CPU reduction: 2.0-2.5 CPU per tick (53-66% reduction)
  - Target baseline: <1.0 CPU per tick with 1 creep (from 3.77 CPU measured)
  - Resolves issue ralphschuler/.screeps-gpt#961 (optimize CPU profiler overhead)

### Documentation

- **CPU Profiler Optimization Runbook**: Added comprehensive guide to docs/operations/runbooks.md
  - Documented build-time profiler disabling (PROFILER_ENABLED=false) for zero overhead
  - Added runtime profiler control guide (Profiler.start/stop/clear commands)
  - Added profiler data collection workflow and output interpretation
  - Defined performance baselines and CPU targets per creep count
  - Added optimization targets per component (Kernel, StatsCollector, BehaviorController)
  - Created regression test framework in tests/unit/profiler-caching.test.ts
  - Established performance thresholds for validation and regression detection

### Added

- **Emergency Spawn Bootstrap with Priority Refilling**: Enhanced emergency spawn logic with spawn refilling priority for all creeps
  - **CRITICAL**: All creeps (harvesters, upgraders, builders) now prioritize spawn refilling above all other tasks when spawn energy drops below 50% capacity or below 150 energy (minimum spawn threshold)
  - Emergency creeps marked with `emergency: true` flag in memory for tracking and special handling
  - Added diagnostic message when emergency spawn cannot proceed due to insufficient energy (< 150 energy minimum)
  - Detects energy stuck in containers that cannot be transported without creeps
  - Logs energy availability, stored energy, and minimum threshold requirements
  - Enhanced emergency spawn success logs with energy percentage metrics
  - Visual indicators: 🚨spawn emoji and red pathfinding when creeps are in emergency spawn refill mode
  - Prevents spawn starvation by ensuring spawn always has minimum energy for continuous creep production
  - Universal application ensures both emergency recovery and normal operation maintain spawn energy reserves
  - Added comprehensive regression test suite (8 tests) for emergency deadlock scenarios
  - Helps identify and track recovery from spawn deadlock situations (0 creeps + low energy)
  - Resolves issue ralphschuler/.screeps-gpt#1002 (emergency spawn bootstrap implementation)
  - Parent issue: ralphschuler/.screeps-gpt#998 (zero creep population investigation)
  - Related: #959 (missing hauler role), #954 (storage automation), #688, #691 (energy validation)

## [0.104.0] - 2025-11-17

### Fixed

- **Optimized Creep Role Distribution at RCL4**: Implemented dynamic role balancing to fix hauler spawning and workforce inefficiency
  - Added critical hauler priority system: spawns haulers first when storage/towers exist but hauler count is 0
  - Reduced harvester overstaffing from 4 to 2-3 when haulers are available for logistics
  - Implemented dynamic builder activation: scales 1-3 builders based on construction queue size (1-5 sites: 1, 6-15: 2, 16+: 3)
  - Implemented dynamic repairer activation: spawns repairers only when structures need maintenance
  - Added infrastructure detection: tracks construction sites and damaged structures for workforce optimization
  - Expected efficiency gain: ~30% improvement in energy throughput
  - Fixes all 3 failing regression tests in `hauler-spawning-with-storage.test.ts`
  - Resolves issue ralphschuler/.screeps-gpt#961 (optimize creep role distribution at RCL4)
  - Resolves issue ralphschuler/.screeps-gpt#955 (hauler role not spawning)

### Added

- **Profiler Data Collection Enablement**: Added console backup mechanism to ensure profiler is always running
  - Created `ensure-profiler-running.ts` script that idempotently checks and starts profiler via console
  - Updated monitoring workflow with "Ensure profiler is running" step before data fetch
  - Adds resilience to existing auto-start feature (dual mechanism: auto-start on first tick + console backup every 30 min)
  - Created initial placeholder `reports/profiler/latest.json` to prevent health check failures
  - Added comprehensive unit tests for ensure-profiler-running script
  - Created profiler enablement verification documentation in `docs/operations/profiler-enablement-verification.md`
  - Enables function-level CPU profiling for proactive optimization and bottleneck analysis
  - Resolves issue ralphschuler/.screeps-gpt#856 (profiler data collection enablement)
  - Supports ralphschuler/.screeps-gpt#854 (profiler integration implementation)
  - Enables ralphschuler/.screeps-gpt#793 (CPU bucket-aware scheduler with profiler data)
  - Enables ralphschuler/.screeps-gpt#820 (performance baseline establishment)

## [0.89.5] - 2025-11-16

### Added

- **Context-Aware Build Validation Thresholds**: Implemented context-aware MIN_SIZE validation to strengthen build safety
  - Monolithic `main.js` now requires 50KB minimum (ensures kernel + runtime components present)
  - Modular components maintain 500B minimum (preserves flexibility for type-only exports)
  - Validation leverages existing `checkLoopExport` parameter to distinguish file types
  - Added regression tests validating both threshold scenarios
  - Prevents broken bundler output from deploying to production
  - Resolves issue ralphschuler/.screeps-gpt#731 (context-aware MIN_SIZE validation)

## [0.83.23] - 2025-11-16

### Fixed

- **Task System Default State Inconsistency**: Aligned build-time default with runtime default and documentation
  - Changed `buildProject.ts` default from `"false"` to `"true"` to match v0.32.0+ enabled-by-default design
  - Updated build configuration comments to document default values explicitly
  - Task system is now truly enabled by default at build time (matches runtime fallback behavior)
  - Set `TASK_SYSTEM_ENABLED=false` at build time to disable if needed
  - Added regression test to validate default task system state matches expected behavior
  - Resolves confusion between code comments claiming "enabled by default" and actual disabled behavior

## [0.83.7] - 2025-11-15

### Fixed

- **Memory.stats Collection Failure**: Fixed TypeScript interface conflict preventing stats collection and causing monitoring blackout
  - Root cause: `profiler/typings.d.ts` declared `interface Memory` without `declare global`, creating conflicting local interface
  - This prevented the global Memory interface in `types.d.ts` from recognizing `stats` property
  - Solution: Removed conflicting Memory interface declaration from profiler typings
  - Added regression test `memory-stats-interface.test.ts` to prevent future interface conflicts
  - Resolves issue #684 (Memory.stats collection failure) and unblocks strategic monitoring capabilities
  - Restores PTR telemetry collection, enabling performance analysis and anomaly detection

## [0.83.5] - 2025-11-15

### Added

- **Overmind-RL Reinforcement Learning Research**: Comprehensive evaluation of RL integration potential for bot AI optimization
  - Created research documentation in `docs/research/overmind-rl-analysis.md`
  - Analyzed Overmind-RL three-component architecture (Node.js backend, Python Gym wrapper, distributed training)
  - Evaluated RL algorithms (PPO, DQN), neural network designs, and reward function engineering
  - Assessed 7 use cases: combat micro, resource allocation, expansion, creep bodies, market trading, tasks, pathfinding
  - Documented training requirements: $2k-$10k first year, 870 hours effort, GPU infrastructure
  - Detailed cost-benefit analysis: RL 6x more expensive than proven Overmind patterns with uncertain ROI
  - Compatibility analysis: Architecture misalignment (Python vs. TypeScript-only), 10-200ms inference latency
  - Created 6-phase integration roadmap (33-48 weeks) if pursued in future
  - **Decision: NOT RECOMMENDED** for current integration—focus on proven optimization patterns instead
  - Defined revisit conditions: bot maturity (12-24 months), specific high-value use case, RL expertise, infrastructure budget
  - Updated TASKS.md with research findings and alternative recommendations
  - Related research: Overmind architecture (overmind-analysis.md), creep-tasks (#625), packrat (#626)

## [0.83.1] - 2025-11-15

### Added

- **Strategic Documentation Framework**: Created comprehensive strategic documentation structure for tracking bot development phases and capturing learning insights
  - Created `docs/strategy/` directory with phases/, learning/, and decisions/ subdirectories
  - Created strategic roadmap (`docs/strategy/roadmap.md`) documenting current phase status (Phase 1: 85%, Phase 2: 60%, Phase 3: 100%, Phase 4: 50%, Phase 5: 100%)
  - Documented success metrics, blockers (telemetry #791, container placement #783), and milestones
  - Created phase-specific documentation for all 5 development phases:
    - Phase 1: Foundation (RCL 1-2) - Bootstrap, basic economy, container harvesting
    - Phase 2: Core Framework (RCL 3-4) - Task system, spawn queue, link network
    - Phase 3: Advanced Economy (RCL 6-8) - Remote harvesting, terminal, labs, factory
    - Phase 4: Empire Coordination - Combat, traffic, expansion, multi-room logistics
    - Phase 5: Multi-Room & Global Management - Colony management, analytics, inter-shard communication
  - Migrated learning insights from CHANGELOG.md to structured documentation:
    - Bootstrap phase implementation pattern (v0.44.0) - Harvester-focused early-game optimization
    - Container-based harvesting pattern (v0.54.0) - Role specialization for efficiency
    - Round-robin task scheduling pattern (v0.57.1) - CPU fairness preventing creep starvation
  - Created Architectural Decision Records (ADR) template and guidelines
  - Updated AGENTS.md to reference strategic documentation in knowledge base
  - Updated README.md strategy section with links to roadmap, phases, learning insights, and ADRs
  - Enables strategic planning agent to analyze bot progression objectively
  - Captures institutional knowledge preventing repeated failed approaches
  - Provides context for autonomous agents making improvement decisions

- **Overmind Architecture Research**: Comprehensive analysis of Overmind bot patterns for potential integration
  - Created research documentation in `docs/research/overmind-analysis.md`
  - Identified 12 key architectural patterns with compatibility assessments
  - Documented quick wins: Task Persistence, Decorator-Based Caching, Directive System
  - Prioritized implementation roadmap with complexity and value estimates
  - Linked patterns to existing issues (#478, #487, #494, #392, #426, #493, #607, #614)
  - Added recommendations to TASKS.md for phased implementation
  - Total of 10 prioritized patterns spanning Phases 2-5
  - Focused on high-value areas: CPU optimization, task management, multi-room scaling

## [0.80.0] - 2025-11-15

### Fixed

- **CI Autofix Circuit Breaker**: Implemented circuit breaker to prevent infinite retry loops in CI autofix workflow
  - Added circuit breaker logic to track consecutive failures (max 3 attempts)
  - Implemented 15-minute backoff period between retry attempts
  - Created automatic escalation to GitHub issues when circuit breaker trips
  - Added diagnostic logging showing retry attempts and circuit breaker status
  - Circuit breaker resets on successful autofix or after backoff period
  - Prevents workflow saturation from repeated failed autofix attempts
  - Checks for existing escalation issues to avoid duplicates
  - Added comprehensive regression test suite (16 tests) in `tests/regression/ci-autofix-circuit-breaker.test.ts`
  - Resolves issue: fix(automation): CI autofix workflow saturation - 17+ consecutive action_required failures

## [0.76.0] - 2025-11-14

### Added

- **Dying Creep Energy Dropping**: Implemented automatic energy dropping behavior for creeps approaching end of life
  - Creeps with TTL below threshold (default: 50 ticks) automatically drop all carried energy
  - Prevents energy waste from creep despawning
  - Configurable via `Memory.dyingCreepBehavior` (enabled/disabled and threshold)
  - Visual feedback: dying creeps display "💀" emoji
  - Works with both task-based and role-based execution systems
  - Minimal CPU overhead: ~0.01 CPU per creep per tick
  - Created helper functions in `packages/bot/src/runtime/behavior/creepHelpers.ts`:
    - `isCreepDying(creep, threshold)`: Detects dying creeps
    - `handleDyingCreepEnergyDrop(creep)`: Handles energy drop logic
  - Integrated into BehaviorController pre-execution checks
  - Added 11 unit tests in `tests/unit/creepHelpers.test.ts`
  - Added 8 integration tests in `tests/unit/behaviorController.test.ts`
  - Created comprehensive documentation in `docs/runtime/creep-lifecycle.md`
  - Total test coverage: 795 passing tests
  - Resolves issue: feat(runtime): implement energy dropping behavior for dying creeps

## [0.64.0] - 2025-11-13

### Added

- **Build Validation Enhancements**: Implemented comprehensive build artifact validation to prevent corrupted or empty files from being deployed
  - Added file size validation (non-zero check and 500-byte minimum threshold)
  - Added content validation to verify main.js exports the required `loop` function
  - Enhanced validation for both monolithic and modular build architectures
  - Validation applies to all module files in modular builds (behavior.js, bootstrap.js, etc.)
  - Exported `validateFile()` function for testing and reusability
  - Created 12 comprehensive unit tests in `tests/unit/build-validation.test.ts`
  - Tests cover empty files, small files, missing exports, and various export patterns
  - Updated `packages/utilities/scripts/lib/buildProject.ts` with enhanced validation logic
  - Prevents critical deployment failures by catching build errors early in the pipeline
  - Resolves issue: fix(build): enhance build validation to check file size and content validity

- **Strategic Planning Automation**: Implemented autonomous strategic planning agent that analyzes bot performance and creates improvement roadmaps
  - Added workflow: `.github/workflows/copilot-strategic-planner.yml` (runs every 8 hours)
  - Created comprehensive strategic planner prompt: `.github/copilot/prompts/strategic-planner`
  - Integrates bot snapshots, PTR telemetry, profiler data, and documentation for strategic analysis
  - Identifies improvement opportunities across six categories: performance, economy, expansion, defense, infrastructure, automation
  - Creates evidence-based issues with clear priorities, acceptance criteria, and implementation approaches
  - Updates strategic documentation to maintain alignment with bot capabilities
  - Learning feedback loop from past implementations to avoid repeating mistakes
  - Detailed documentation in `docs/automation/strategic-planning.md`
  - Updated `docs/automation/overview.md` with strategic planning workflow description
  - Completes autonomous development loop: Monitoring → Strategic Planning → Implementation → Validation
  - Resolves issue: feat(automation): implement strategic planning Copilot agent for autonomous bot improvement

## [0.57.1] - 2025-11-12

### Fixed

- **Task System CPU Starvation Prevention**: Implemented round-robin scheduling to ensure fair creep execution under CPU constraints
  - Added `tickOffset` rotation to prevent same creeps from being consistently skipped
  - Added `lastExecuted` tracking map to monitor execution gaps per creep
  - Added `getStarvationStats()` method for monitoring fairness metrics
  - With 25 creeps and CPU allowing 12/tick: old system permanently starved 13 creeps, new system cycles all with max 14-tick gaps
  - Created 13 unit tests in `tests/unit/taskManager-round-robin.test.ts` validating fair scheduling
  - Created 7 regression tests in `tests/regression/task-system-cpu-starvation.test.ts` for high creep count scenarios
  - Updated `docs/runtime/task-system.md` with round-robin scheduling documentation
  - All creeps now get equal opportunity to execute tasks, eliminating permanent starvation
  - Resolves issue: Task system CPU threshold checking may cause starvation with high creep counts

- **StatsCollector Error Handling**: Added comprehensive error handling to prevent silent stats collection failures
  - Wrapped main collection in try/catch to prevent exceptions from blocking Memory.stats writes
  - Isolated room stats collection to prevent one bad room from breaking entire collection
  - Added fallback mechanism to ensure Memory.stats always has valid structure with safe property access
  - Resolves #658: Bot executes normally but Stats API returns empty data

## [0.54.0] - 2025-11-12

### Added

- **Container-Based Harvesting Automation**: Implemented dynamic role adjustment system that transitions to efficient container-based economy when infrastructure is ready
  - Added repairer role for structure maintenance (prioritizes roads and containers, then other structures)
  - Repairer body optimized for repair work: 2 WORK, 1 CARRY, 2 MOVE (300 energy cost)
  - System automatically detects containers near energy sources and adjusts role spawning:
    - Spawns 1 stationary harvester per source with adjacent container
    - Spawns 2 haulers per controlled room for energy transport
    - Spawns 1 repairer per controlled room for infrastructure maintenance
    - Reduces regular harvester minimum from 4 to 2 when using container-based system
  - Added repairer memory interface and task constants (repairerGather, repair)
  - Created comprehensive test suite in `tests/unit/repairer.test.ts` (3 tests)
  - Repairer gathers energy from containers/storage, repairs infrastructure prioritizing roads/containers
  - System seamlessly transitions between mobile harvesters and stationary+hauler economy
  - Resolves #667: Add repairer and hauler to the system with container-based automation

## [0.52.0] - 2025-11-12

### Added

- **Bot Aliveness Heartbeat Monitoring**: Implemented automated bot heartbeat monitoring with graduated failure detection to catch outages within 30 minutes instead of 8+ hours
  - Created `packages/utilities/scripts/check-bot-health.ts` with multi-stage health checks (PTR stats → world-status API → console fallback)
  - Implemented graduated alert thresholds: 0-15 min (silent), 15-30 min (warning), 30-60 min (HIGH), 60+ min (CRITICAL)
  - Added persistent health state tracking in `reports/monitoring/health.json` with 100-entry detection history
  - Integrated health check into `.github/workflows/screeps-monitoring.yml` (runs every 30 minutes)
  - Enhanced `packages/utilities/scripts/check-ptr-alerts.ts` to generate bot outage alerts with push/email notifications
  - Added comprehensive test suite `tests/unit/check-bot-health.test.ts` with 9 tests covering persistence, thresholds, and history tracking
  - Updated documentation in `docs/automation/autonomous-monitoring.md` with Phase 3.5: Bot Aliveness Heartbeat specification
  - Health state committed alongside bot snapshots for historical tracking and trend analysis
  - Addresses monitoring blind spot where bot death was indistinguishable from telemetry failures
  - Resolves #561: Implement automated bot aliveness heartbeat with early failure detection

## [0.51.7] - 2025-11-12

### Removed

- **Spec-Kit Workflow System**: Removed unused specification-driven development workflow infrastructure
  - Deleted workflow file `.github/workflows/copilot-speckit.yml`
  - Deleted prompt templates `.github/copilot/prompts/speckit-plan` and `speckit-refine`
  - Deleted documentation `docs/automation/spec-kit-workflow.md` from all documentation locations
  - Removed `speckit` label definition from `.github/labels.yml`
  - Removed all spec-kit references from automation documentation
  - Deleted regression test `tests/regression/speckit-workflow-structure.test.js`
  - Repository has standardized on Todo automation workflow for implementations
  - Reduces maintenance burden and simplifies automation surface area
  - Resolves #557: Remove unused spec-kit workflow and documentation

## [0.51.3] - 2025-11-12

### Added

- **Deprecation Strategy and Code Lifecycle Management**: Implemented comprehensive system for managing deprecated code and technical debt
  - Created deprecation policy document in `docs/development/deprecation-policy.md` with lifecycle phases and guidelines
  - Created deprecation registry in `docs/development/deprecation-registry.md` to track all active deprecations
  - Created migration guide template in `docs/development/migration-guide-template.md` for consistent documentation
  - Added ESLint rule `@typescript-eslint/no-deprecated` to warn when deprecated APIs are used
  - Added CI workflow `.github/workflows/guard-deprecation.yml` for automated deprecation checks
  - Documented current deprecations: role-based behavior system and legacy label system
  - Established 2-3 release cycle deprecation timeline for minor versions
  - Integrated deprecation tracking with CHANGELOG format
  - Provides clear upgrade paths and reduces technical debt accumulation
  - Resolves #556: Implement deprecation strategy and code lifecycle management system

## [0.51.1] - 2025-11-12

### Fixed

- **PTR Telemetry Blackout Regression**: Implemented comprehensive prevention measures for recurring stats collection failures (#550)
  - Added validation to StatsCollector to detect Memory.stats write failures
  - Created `scripts/validate-telemetry-health.ts` for automated health checks
  - Integrated telemetry health validation into monitoring workflow (runs every 30 minutes)
  - Added post-deployment validation step (5 min wait + health check)
  - Created regression test suite `tests/regression/stats-collection-blackout.test.ts` with 8 test cases
  - Enhanced documentation in `docs/operations/stats-collection.md` with troubleshooting and recovery procedures
  - Implements automated detection of empty stats within 15 minutes
  - Prevents recurrence of issues #523, #331, #345 through proactive monitoring
  - Resolves #550: PTR telemetry blackout regression - empty stats data despite successful deployments

## [0.50.0] - 2025-11-12

### Added

- **Builder Wall Maintenance**: Builder role now repairs walls and ramparts to configurable target HP thresholds
  - Added `WALL_TARGET_HP` constant (100,000 HP) for wall repair threshold
  - Added `RAMPART_TARGET_HP` constant (50,000 HP) for rampart repair threshold
  - Modified builder repair filter to include walls/ramparts below target HP
  - Fixes #644: Builder role now maintains defensive structures

## [0.48.0] - 2025-11-12

### Changed

- **Issue Triage Enhancement**: Enhanced issue triage automation with comprehensive context gathering
  - Added code context gathering using GitHub MCP `search_code` to find related files in `.github/`, `src/`, `tests/`
  - Added issue cross-referencing to identify related open and closed issues
  - Added PR cross-referencing to find related pull requests
  - Enhanced reformulated issue body with new sections: "Related Code", "Related PRs"
  - Updated triage comment to include discovered context
  - Extended JSON output to include `related_prs` and `related_code_files` fields
  - Resolves #639: Make issue triage automation check current code, issues, and pull requests

## [0.47.1] - 2025-11-11

### Changed

- **Monorepo Restructuring**: Reorganized repository into packages-based monorepo structure
  - Created `/packages` directory with bot, docs, utilities, actions, and console packages
  - Migrated `src/` to `packages/bot/src/` for core Screeps AI implementation
  - Migrated `scripts/` to `packages/utilities/scripts/` for build tooling and utilities
  - Migrated `docs/`, `source/`, `themes/`, `_config.yml` to `packages/docs/` for documentation site
  - Configured Bun workspaces in root `package.json` for monorepo dependency management
  - Updated TypeScript path aliases to reference new package locations
  - Updated ESLint configuration to lint new package structure
  - Updated vitest configuration for new source paths
  - Updated all GitHub workflows to reference new package paths
  - Updated all import paths in tests and utilities
  - All 580 tests passing, lint passing, build working
  - Improved code organization with clear package boundaries
  - Enables independent package versioning and deployment
  - Better separation of concerns across codebase
  - Resolves #[issue-number]: Restructure repository into monorepo with packages organization

## [0.44.0] - 2025-11-10

### Added

- **Bootstrap Phase**: Implemented automated first-room resource optimization with harvester-focused spawning
  - Added `BootstrapPhaseManager` class for bootstrap phase state management
  - Integrated bootstrap logic with Kernel and BehaviorController
  - Adjusts role minimums during bootstrap phase (6 harvesters, 1 upgrader, 0 builders = 80%+ harvesters)
  - Automatically activates for new rooms with controller level < 2
  - Exits when controller level 2 reached OR stable infrastructure (4+ harvesters, 300+ energy)
  - Tracks bootstrap state in Memory with persistence across code reloads
  - Configurable completion criteria via `BootstrapConfig`
  - Comprehensive documentation in `docs/runtime/bootstrap.md`
  - 37 unit tests validating bootstrap activation, completion, role minimums, and integration
  - Resolves #530: Implement bootstrap phase for optimal first-room resource utilization
- **Operational Milestones Documentation**: Created `docs/operations/milestones.md` for tracking progression achievements
  - Documented E46S58 controller level 2 upgrade milestone (2025-11-08, shard3)
  - Established milestone tracking framework for controller upgrades, territorial expansion, and infrastructure development
  - Includes automation recommendations for future milestone detection
  - Related to #533: Monitoring verification for controller upgrade detection

## [0.43.1] - 2025-11-10

### Fixed

- **Console Telemetry Fallback**: Fixed "expression size too large" error by implementing chunked query strategy
  - Split single large console command into 5 smaller, focused queries (CPU, GCL, rooms, creeps, resources)
  - Each query limited to 1000-1200 characters to stay within Screeps API limits
  - Added retry logic with exponential backoff (3 attempts, 1s/2s/4s delays)
  - Added expression size validation before sending commands to API
  - Restored monitoring resilience when Stats API returns empty data
  - Added comprehensive test suite (`tests/unit/fetch-console-telemetry.test.ts`) with 9 test cases
  - Resolves #526: Console fallback "expression size too large" error
  - Related to #523: PTR telemetry blackout requiring console fallback

## [0.40.0] - 2025-11-10

### Added

- **Pathfinding Abstraction Layer**: Integrated screeps-cartographer for advanced pathfinding optimization
  - Created `PathfindingProvider` interface for flexible pathfinding implementations
  - Implemented `DefaultPathfinder` using native Screeps PathFinder (baseline)
  - Implemented `CartographerPathfinder` using screeps-cartographer library
  - Added `PathfindingManager` with configuration system to toggle between providers
  - Integrated with TaskManager and TaskAction for task-based movement
  - Added `pathfindingProvider` configuration option to BehaviorController and TaskManager
  - Maintains backward compatibility with native pathfinding as default
  - Comprehensive documentation in `docs/runtime/pathfinding.md`
  - 14 unit tests covering provider selection, configuration, and behavior
  - Build size increased from 579.6kb to 713.2kb (+134kb for screeps-cartographer)
  - No security vulnerabilities detected in new dependency
  - Provides foundation for CPU-efficient pathfinding with caching and optimization
  - Task system automatically uses configured pathfinding provider
  - Test infrastructure updated to properly mock screeps-cartographer (Game, Memory, PathFinder globals)
  - All 506 existing tests continue to pass
  - Addresses #533: screeps-cartographer integration for advanced pathfinding

## [0.39.1] - 2025-11-10

### Fixed

- **Console Output TypeError**: Fixed "Cannot convert object to primitive value" error in MemoryValidator
  - Changed from `result.error.message` to `JSON.stringify(result.error.issues)` for proper Zod error serialization
  - Zod error objects lack a simple `message` property, causing primitive conversion errors in Screeps console
  - Added comprehensive regression test suite (`tests/regression/console-output-type-error.test.ts`) with 6 test cases
  - Ensures all console logging properly handles complex objects without type conversion errors
  - Resolves console errors reported via email from noreply@screeps.com (2025-11-07)

## [0.37.3] - 2025-11-10

### Added

- **Jon Winsley Screeps Blog Analysis**: Comprehensive review of 29 blog posts documenting real-world Screeps development patterns
  - Created detailed analysis document at `docs/strategy/external-analysis/jon-winsley-analysis.md`
  - Extracted key insights on CPU optimization, task management, memory serialization, and strategic planning
  - Identified 50+ actionable implementation items organized by priority
  - Cross-referenced patterns with existing repository issues (#392, #426, #478, #487, #493, #494, #495, #496, #468)
  - Documented "Great Purge" philosophy: simplicity over complexity for better performance
  - Analyzed Objective-based architecture as alternative to centralized task systems
  - Extracted monitoring and metrics patterns for PTR telemetry enhancement
  - Documented remote mining logistics and multi-room scaling strategies
  - Added comprehensive action items to TASKS.md for systematic implementation
  - Complements existing Screeps Quorum analysis with individual developer perspective

## [0.33.5] - 2025-11-09

### Changed

- **Account Upgraded to Lifetime Subscription**: Screeps account upgraded from free tier to lifetime subscription
  - CPU allocation increased from 20 to 50 (150% increase, +30 CPU)
  - Memory allocation remains at 2048 KB (unchanged)
  - Updated CPU thresholds to reflect new resource allocation:
    - PerformanceTracker: highCpuThreshold 70% → 75%, criticalCpuThreshold remains 90%
    - SystemEvaluator: cpuUsageWarningRatio 80% → 85%, cpuCriticalRatio remains 95%
    - BehaviorController: cpuSafetyMargin 80% → 85%
    - Kernel: cpuEmergencyThreshold remains 90% (last line of defense)
  - Benefits: Reduced CPU constraint concerns, enables advanced features (profiler, task management system) with better margins, reduces timeout risk
  - Strategic opportunity: Focus shifts from aggressive CPU optimization to sophisticated AI development with better safety margins
  - Documentation: Added comprehensive resource allocation guide at `docs/operations/resource-allocation.md`
  - Impact: Helps mitigate CPU timeout incidents (#468, #494) and enables evaluation of previously disabled features (#478, #475)

## [0.31.11] - 2025-11-09

### Security

- **Removed Unnecessary Credential Exposure in Monitoring Workflow**: Eliminated `SCREEPS_EMAIL` and `SCREEPS_PASSWORD` from `screeps-monitoring.yml` workflow
  - Credentials were unnecessarily exposed to GitHub Copilot CLI during monitoring operations
  - Scripts (`fetch-profiler-console.ts`, `check-ptr-alerts.ts`) use only `SCREEPS_TOKEN` for API authentication
  - Follows least-privilege principle by providing only token-based read-only access
  - Reduces attack surface by removing write-capable credentials from third-party AI service environment
  - Aligns with `deploy.yml` workflow pattern which demonstrates token-only authentication is sufficient
  - Impact: High priority security improvement - eliminated credential exposure in workflow running every 30 minutes
  - No functionality changes - all monitoring features (PTR stats, profiler fetch, alert checking) continue to work with token-only authentication

## [0.31.9] - 2025-11-09

### Added

- **Enhanced TypeScript Type Safety with Runtime Validation**: Improved type safety throughout the codebase to prevent runtime errors
  - Added `lastTimeoutTick` field to `Memory.stats` interface in `types.d.ts` for CPU timeout detection tracking
  - Created `MemoryValidator` class (`src/runtime/memory/MemoryValidator.ts`) using zod schemas for runtime validation of Memory structures (infrastructure code only, not yet integrated into runtime)
  - Implemented `validateStats()` method to validate Memory.stats against TypeScript interface definitions (available for future use)
  - Implemented `validateAndRepairStats()` method to automatically repair corrupted memory with sensible defaults (available for future use)
  - Added `validateGameContext()` function in `src/main.ts` to replace unsafe `Game as unknown as GameContext` type casting with explicit runtime checks
  - Enhanced error handling with specific error classification (TypeError vs Error vs unknown errors)
  - Added 26 unit tests for memory validation infrastructure and error classification (note: validateGameContext tests validate error types but not the validation function itself due to it being private)
  - Strengthened ESLint configuration with stricter TypeScript rules for runtime files (`src/runtime/**/*.ts`):
    - `@typescript-eslint/no-explicit-any`: error (prevents unsafe any types)
    - `@typescript-eslint/prefer-nullish-coalescing`: error (safer null/undefined handling)
    - `@typescript-eslint/prefer-optional-chain`: error (cleaner optional property access)
    - `@typescript-eslint/no-unsafe-assignment`: error (prevents unsafe type assignments in runtime code)
    - `@typescript-eslint/no-unsafe-call`: error (prevents calls without proper type checking in runtime code)
    - `@typescript-eslint/no-unsafe-member-access`: error (prevents unsafe property access in runtime code)
  - Exception added for `src/main.ts` to allow profiler initialization with unsafe operations required for global exposure
  - All tests pass (477 unit tests), build succeeds
  - Improves autonomous monitoring compatibility with parseable error messages
  - Benefits CPU timeout detection, evaluation system, and autonomous improvement workflows

## [0.31.5] - 2025-11-08

### Fixed

- **Security Audit Workflow jq Parsing Error**: Fixed shell parsing error in `.github/workflows/guard-security-audit.yml` that was causing workflow failures
  - Root cause: Multi-line jq command with backslash continuation was causing syntax errors in shell execution
  - Fixed by properly formatting multi-line jq command without trailing backslashes before pipe operators
  - Added defensive error handling for jq parsing failures to prevent workflow crashes
  - Added handling for "unknown" vulnerability counts when parsing fails
  - Created regression test (`tests/regression/guard-security-audit-workflow-syntax.test.ts`) to validate workflow syntax and error handling
  - Workflow now passes yamllint validation with 80-character line limit
  - Fixes consistently failing Security Audit workflow (run 19183827409 and subsequent runs)
  - Restores CI/CD pipeline health for security vulnerability scanning

## [0.31.1] - 2025-11-08

### Added

- **Screeps Quorum Architecture Analysis**: Comprehensive analysis of the Screeps Quorum community-driven bot architecture
  - Created `docs/strategy/external-analysis/screeps-quorum-analysis.md` with detailed architectural pattern review
  - Analyzed community governance automation (GitConsensus), deployment architecture (CircleCI + Gulp), modular code organization, and monitoring patterns (ScreepsDashboard)
  - Identified high-priority recommendations: Multi-agent consensus protocol, runtime version tracking, QoS monitoring system
  - Compared Screeps GPT architecture with Screeps Quorum to validate current design decisions
  - Documented actionable recommendations with implementation roadmap aligned to Phase 1-2 deliverables
  - Analysis supports strategic planning (Issue #23), specialized GitHub Actions (Issue #210), and enhanced Copilot workflows (Issue #89)

### Security

- **Documented Zero Security Vulnerabilities in Dependency Tree (#288)**
  - Comprehensive audit confirmed all previous vulnerabilities (from #125) remain resolved
  - npm audit reports 0 vulnerabilities across all severity levels (critical, high, moderate, low)
  - Validated that axios security fixes (axios@1.13.2) from Screeps GPT release 0.19.3 (2025-11-07) are still effective
  - Security audit workflow (`guard-security-audit.yml`) confirmed operational with daily scheduled runs
  - Issue #288 determined to be duplicate of already-resolved #125 (closed 2025-11-07)
  - All 451 unit tests passing, build successful, no security blockers for deployment
  - Monitoring system data appears to have been based on stale/cached vulnerability information

## [0.29.3] - 2025-11-08

### Changed

- **Repository Cleanup and Standardization**: Comprehensive cleanup to improve maintainability and consistency
  - Removed unnecessary documentation files: `DEPLOY_WORKFLOW_FIX.md`, `HEXO_IMPLEMENTATION_NOTES.md`, `IMPLEMENTATION.md`, `IMPLEMENTATION_LOG.md`
  - Removed validation script: `validate-deploy-fix.sh`
  - Removed backup file: `package.json.backup`
  - Removed deprecated ESLint configuration files: `.eslintrc.cjs`, `.eslintrc-polyfill.cjs`
  - Removed structuredClone polyfill (no longer needed with Node.js 18+ requirement)
  - Reorganized build system: moved `scripts/buildProject.ts` to `scripts/lib/buildProject.ts`
  - Updated `.gitignore` to prevent future similar issues (backup files, temporary docs, implementation notes)
  - Updated ESLint flat config to remove polyfill dependency (Node.js 18+ has native structuredClone)
  - Updated regression tests to reflect Node.js 18+ requirement and removal of polyfill
  - All existing functionality preserved (builds, tests, deployments work unchanged)

## [0.24.0] - 2025-11-08

### Added

- **Self-Healing Memory System**: Automatic detection and repair of corrupted memory structures
  - New `MemorySelfHealer` class validates and repairs core memory structures (creeps, rooms, roles, respawn, stats, systemReport)
  - Detects circular references, invalid types, malformed data, and missing structures
  - Automatic repair of corrupted entries with configurable auto-repair behavior
  - Emergency reset capability for complete memory corruption
  - Integrated into Kernel bootstrap (runs before migrations and other operations)
  - Enabled by default (`enableSelfHealing: true` in Kernel config)
  - 28 comprehensive unit tests covering validation, repair, and emergency reset scenarios
  - Updated documentation with self-healing usage, best practices, and troubleshooting guide

## [0.19.3] - 2025-11-07

### Security

- **Resolved 3 high-severity vulnerabilities in axios dependency (#282)**
  - Fixed GHSA-jr5f-v2jv-69x6: axios SSRF and credential leakage vulnerability (CVE affecting axios < 0.30.0)
  - Fixed GHSA-4hjh-wcwx-xvwj: axios DoS attack through lack of data size check (CVE affecting axios < 0.30.2)
  - Applied npm package overrides to force axios@1.13.2 across all transitive dependencies
  - Transitive dependency path: screeps-api@1.16.1 → axios@0.28.1 (vulnerable) → axios@1.13.2 (patched)
  - All tests, builds, and linting pass with no regressions

## [0.18.0] - 2025-11-07

### Added

- **Phase 3 Advanced Economy**: Complete implementation of RCL 6-8 economy features
  - LinkManager: Automated energy distribution through link networks with role-based classification
  - TerminalManager: Inter-room resource logistics with priority-based transfer queue
  - LabManager: Compound production and creep boosting with state management (Tier 1 compounds only)
  - FactoryManager: Automated commodity production with priority queue system
- **Phase 4 Empire Coordination**: Initial implementation of empire-wide coordination features
  - CombatManager: Squad-based combat coordination with threat assessment
  - TrafficManager: Priority-based movement coordination with collision avoidance
- Unit tests for all new managers (LinkManager, TerminalManager, LabManager, FactoryManager, CombatManager, TrafficManager)
- Documentation for Phase 3 and Phase 4 features in `docs/automation/overview.md`
- Optional Memory persistence support for all Phase 3/4 managers with RoomPosition serialization

### Fixed

- Fixed RoomPosition serialization in LinkManager and TrafficManager Memory persistence
- Fixed recipe system in LabManager to use Screeps constants instead of string literals
- Fixed engagement double-counting in CombatManager for hybrid attack/ranged creeps
- Fixed squad ID generation to prevent collisions using member composition hash
- Fixed boost array mutation during iteration in LabManager
- Optimized TerminalManager to avoid redundant room.find() calls

## [0.14.0] - 2025-11-07

### Fixed

- **Modular Build Documentation and Validation (#506)**
  - Updated modular deployment documentation to accurately reflect ES2018 target (was incorrectly documented as ES2021)
  - Expanded module list documentation to include all 15 generated modules (behavior, bootstrap, defense, evaluation, infrastructure, memory, metrics, planning, respawn, scouting, tasks, types, utils, visuals)
  - Updated deployment size estimates to reflect actual builds (~95KB single bundle vs ~384KB modular)
  - Added build-time validation to verify expected artifacts are generated
  - Validation ensures `main.js` is always present and all runtime modules are generated in modular builds
  - ES2018 target compliance regression test now passes with complete modular build validation
  - Root cause: Documentation was outdated and lacked validation to catch missing artifacts during builds

## [0.12.0] - 2025-11-06

### Added

- **Comprehensive Memory Management and Migration System (#490)**
  - Implemented `MemoryGarbageCollector` for automated cleanup of stale data
    - Removes orphaned room data from inactive/abandoned rooms with configurable retention (default: 10000 ticks)
    - Rotates old system evaluation reports to prevent memory bloat (default: 500 ticks retention)
    - Incremental cleanup with CPU throttling via `maxCleanupPerTick` parameter (default: 10 items/tick)
    - Runs every 10 ticks by default, can be disabled via kernel config
  - Implemented `MemoryMigrationManager` for schema versioning and safe migrations
    - Adds `Memory.version` field for tracking schema version
    - Migration registry system for version-specific upgrade handlers
    - Automated migration execution on version changes with error handling
    - Memory integrity validation after migrations
    - Built-in migration for version tracking initialization
  - Implemented `MemoryUtilizationMonitor` for memory usage tracking and overflow prevention
    - Real-time memory usage measurement with per-subsystem breakdown
    - Configurable warning (default: 70%) and critical (default: 90%) thresholds
    - Allocation capacity checks via `canAllocate()` method
    - Memory budgeting system for subsystems via `getBudget()` method
    - Human-readable byte formatting for monitoring output
  - Integrated memory management into `Kernel` orchestration
    - Migrations run automatically on version changes
    - Garbage collection runs every 10 ticks (configurable)
    - Memory utilization measured and passed to evaluation system
  - Enhanced `SystemEvaluator` with memory health monitoring
    - Memory utilization findings with warning/critical severity levels
    - Reports largest memory-consuming subsystems in critical alerts
    - Recommendations for garbage collection and retention tuning
  - Added comprehensive test coverage: 22 new unit tests covering all components
  - Created detailed documentation in `docs/runtime/memory-management.md`
    - Architecture overview and component descriptions
    - Configuration options and usage examples
    - Integration patterns with kernel and evaluator
    - Best practices for GC, migrations, and optimization
    - Troubleshooting guide and performance considerations
  - Memory management system designed for minimal CPU overhead (~0.5-2 CPU per GC cycle)
  - Supports configurable retention policies for different data types
  - All 231 unit tests pass, build successful, linter clean

## [0.11.3] - 2025-11-06

### Fixed

- **Resolved ReferenceError: process is not defined in Screeps runtime (#488)**
  - Updated esbuild configuration in `scripts/buildProject.ts` to define `process.env.TASK_SYSTEM_ENABLED` and `process.env.ROOM_VISUALS_ENABLED` at build time
  - Environment variables are now replaced with literal values during bundling, eliminating runtime dependency on Node.js `process` global
  - Added regression test `tests/regression/nodejs-globals-bundle.test.ts` to prevent Node.js global contamination in future builds
  - Validates that bundled code contains no `process.env`, `process` object access, `require()` calls, `__dirname`, or `__filename` references
  - Fixes critical runtime error that blocked all bot execution in Screeps sandbox environment
  - Environment variables default to `"false"` if not set, can be enabled by setting `TASK_SYSTEM_ENABLED=true` or `ROOM_VISUALS_ENABLED=true` during build
  - Memory-based feature flags (`Memory.experimentalFeatures`) remain functional in Screeps runtime

## [0.8.0] - 2025-11-06

### Changed

- **Migrated pre-commit hook to use ESLint flat config and removed 34 unused eslint-disable directives**
  - Updated `.husky/pre-commit` to use ESLint flat config (`eslint.config.mjs`) instead of deprecated `.eslintrc.cjs`
  - Removed `export ESLINT_USE_FLAT_CONFIG=false` from pre-commit hook to enable flat config usage
  - Removed 34 unused `eslint-disable` directives across 7 files (3 scripts, 4 test files)
  - Scripts: `fetch-console-telemetry.ts`, `fetch-profiler-console.ts`, `fetch-resilient-telemetry.ts`
  - Test files: `resilient-monitoring.test.ts`, `basePlanner.test.ts`, `constructionManager.test.ts`, `profiler.test.ts`
  - Directives were marked as unused by flat config which doesn't apply strict type-checking rules to tests/scripts
  - Old `.eslintrc.cjs` config applied strict rules everywhere, making directives appear necessary
  - Flat config (`.eslintrc.mjs`) applies type-checking rules only to `src/**/*.ts` for better performance
  - Improves code readability and maintainability by removing unnecessary ESLint pragmas
  - All tests pass after cleanup, confirming no functional impact
  - Addresses consistency between lint configuration and pre-commit validation

### Added

- **Workflow concurrency controls for race condition prevention**
  - Added concurrency controls to 20 GitHub Actions workflows that previously lacked them
  - Guard workflows (10 files): Use per-workflow-ref grouping with `cancel-in-progress: true` to optimize PR validation
  - Copilot workflows (7 files): Use workflow-specific concurrency groups with `cancel-in-progress: false` to prevent agent conflicts
  - Monitoring workflows (2 files): Use workflow-level concurrency with `cancel-in-progress: false` to prevent overlapping runs
  - Singleton workflows (2 files): Use workflow-level concurrency with `cancel-in-progress: true` for safety
  - Created comprehensive regression test `tests/regression/workflow-concurrency.test.ts` to validate all workflows have proper concurrency controls
  - Prevents race conditions in guard workflow runs when multiple commits are pushed rapidly
  - Eliminates resource waste from stale workflow runs continuing after force-push
  - Prevents multiple Copilot agents from working on the same issue simultaneously
  - Prevents monitoring workflow overlaps that could cause API rate limit issues
  - Addresses ralphschuler/.screeps-gpt#50 and provides detailed implementation for concurrency control requirements

- **Enhanced pre-commit hook with regression and coverage tests**
  - Added `test:regression` to pre-commit hook to enforce regression test execution before commits
  - Added `test:coverage` to pre-commit hook to enforce coverage checks before commits
  - Ensures all quality gates are enforced for agent commits, preventing regressions and coverage drops
  - Addresses issue #469 - Make sure to include the regression and coverage tests into the pre-commit hook

### Fixed

- **Regression test alignment with workflow versions**
  - Updated `tests/regression/post-merge-workflow-git-race-condition.test.ts` to expect `git-auto-commit-action@v7` instead of `v5`
  - Aligns test expectations with actual workflow configuration in `.github/workflows/post-merge-release.yml`

- **Test isolation for build-dependent regression tests**
  - Made `modular-build.test.ts` and `es2018-target.test.ts` run sequentially to prevent race conditions
  - Added file-based locking mechanism to prevent parallel execution across test files
  - Prevents parallel test execution from interfering with shared dist directory during builds
  - Uses exponential backoff for lock acquisition to handle race conditions gracefully
- **Phase 1 Foundation Features**
  - Added `PixelGenerator` class for automatic pixel generation when CPU bucket is full (default: 10000)
  - Implemented `Logger` utility with structured logging, timestamps, and log levels (debug, info, warn, error)
  - Added child logger support for contextual logging
  - Created unit tests for `PixelGenerator` validating deterministic output and bucket threshold logic
  - Created unit tests for `Logger` validating log levels, timestamps, context, and child logger functionality
  - Created unit tests for memory bootstrapping validating memory initialization and reset behavior
  - Created regression test for extension placement at RCL 1-2 validating bunker layout pattern
  - Integrated `PixelGenerator` into Kernel for automatic pixel generation on each tick
  - All new features include TSDoc comments for exported functions and classes
  - Addresses Phase 1 requirements: pixel generation, structured logging, memory tests, extension placement tests

- **Codex composite action for automation workflows**
  - Added `.github/actions/codex-exec` as a drop-in replacement for `copilot-exec`
  - Wraps the official `openai/codex-action@v1` with repository-specific caching and prompt rendering
  - Maintains existing inputs/outputs while renaming the token parameter to `codex-token` for clarity

- **CPU timeout incident tracking documentation**
  - Created centralized incident tracking document in `docs/operations/cpu-timeout-incidents.md`
  - Documents systematic CPU timeout pattern on shard3 (6 incidents spanning 2025-10-26 to 2025-10-27)
  - Added Incident #6 (2025-10-27 03:38 UTC) at main:872:22 continuing systematic timeout pattern
  - Updated temporal pattern analysis showing pattern continuation across two days
  - Updated systematic indicators showing ongoing degradation despite CPU optimization efforts
  - Integrates with existing systematic resolution framework (#396, #417, #380, #391)
  - References architectural prevention solutions (#364, #392, #299)
  - Documents infrastructure dependencies (#428, #420 - PTR telemetry blackout)
  - Provides coordination approach for systematic resolution vs individual tactical fixes
  - Tracks incident patterns, temporal distribution, and location analysis
  - Documents monitoring integration with PTR telemetry and runtime evaluation
  - Establishes acceptance criteria for incident documentation and systematic resolution
  - Addresses Incident #6 - CPU timeout at main:872:22 on shard3 requiring systematic coordination

### Changed

- **Enhanced copilot-ci-autofix workflow effectiveness**
  - Added comprehensive failure classification system with 6 automatic fix categories and 5 manual review categories
  - Improved error context gathering with full log downloads, error indicator extraction, and related failure analysis
  - Implemented specialized fix strategies for each failure type (linting, formatting, version sync, dependencies, documentation, compilation)
  - Enhanced workflow configuration with 45-minute timeout and verbose logging for better debugging
  - Expanded JSON output format with failure_type, fix_strategy, validation_commands, and files_changed fields for metrics tracking
  - Added explicit escalation criteria for complex failures requiring manual review (test logic errors, security issues, performance regressions)
  - Updated documentation in `docs/automation/overview.md` with detailed autofix workflow improvements
  - Created comprehensive regression test suite (`tests/regression/ci-autofix-improvements.test.ts`) validating all enhancements
  - Addresses issue #132 - Review and improve copilot-ci-autofix workflow effectiveness

## [0.7.27] - 2025-10-26

### Added

- **Performance optimization documentation**
  - Created comprehensive performance optimization guide in `docs/operations/performance-optimization.md`
  - Documented CPU optimization strategies including budget management, early termination, and caching patterns
  - Added memory management best practices covering cleanup, efficient data structures, and memory hygiene
  - Included pathfinding optimization techniques with reusePath values and cached pathfinding patterns
  - Documented profiling and monitoring approaches using existing PerformanceTracker, StatsCollector, and SystemEvaluator
  - Provided performance patterns and anti-patterns with code examples
  - Referenced integration with PTR monitoring infrastructure (#117, #299, #287)
  - Added links to existing regression tests for performance validation

## [0.7.25] - 2025-10-26

### Changed

- **CPU optimization to maintain below 90% threshold**
  - Reduced default CPU safety margin in BehaviorController from 90% to 80% for earlier creep processing cutoff
  - Reduced per-creep CPU threshold from 2.0 to 1.5 CPU to detect expensive operations earlier
  - Lowered PerformanceTracker warning threshold from 80% to 70% CPU usage
  - Lowered PerformanceTracker critical threshold from 95% to 90% CPU usage
  - Reduced Kernel emergency CPU threshold from 95% to 90%
  - Increased movement reusePath values from 5-20 ticks to 30-50 ticks to reduce pathfinding overhead
  - Added regression test suite to validate CPU optimization thresholds and prevent future performance degradation
  - These changes significantly reduce CPU consumption by minimizing expensive pathfinding operations

## [0.7.19] - 2025-10-25

### Fixed

- **Deploy workflow trigger mechanism (run #18800751206)**
  - Updated deploy workflow to use `workflow_run` events instead of `release` events
  - Fixed version resolution logic to use `git describe --tags --abbrev=0` for workflow_run triggers
  - Improved conditional logic to handle both workflow_run and workflow_dispatch events properly
  - Resolves regression tests expecting modernized CI/CD integration with Post Merge Release workflow

## [0.7.13] - 2025-10-25

### Fixed

- **Regression test failure for copilot-exec force-response parameter (run #18795077062)**
  - Updated test to use correct workflow filenames after monitoring workflow consolidation
  - Changed `screeps-stats-monitor.yml` to `screeps-monitoring.yml` in test expectations
  - Removed reference to deleted `copilot-autonomous-monitor.yml` workflow
  - Test now correctly validates backward compatibility for force-response parameter

## [0.7.11] - 2025-10-24

### Changed

- **Consolidated monitoring workflows for improved efficiency**
  - Merged `copilot-autonomous-monitor.yml` and `screeps-stats-monitor.yml` into single `screeps-monitoring.yml` workflow
  - Combines autonomous strategic monitoring with PTR telemetry analysis in unified execution
  - Reduces workflow overhead from two parallel runs to one consolidated run every 30 minutes
  - Maintains all existing functionality: MCP server integration, PTR anomaly detection, strategic analysis, push notifications
  - Updated all documentation references to reflect consolidation
  - Updated `copilot-ci-autofix.yml` workflow trigger list
  - Created unified prompt template `.github/copilot/prompts/screeps-monitor` with 7-phase analysis pipeline

### Fixed

- **Post Merge Release workflow permission error (run #18794330724)**
  - Excluded workflow files from prettier formatting in .prettierignore
  - Resolves GitHub rejection when pushing commits after workflows:write permission was removed
  - Prevents workflow file modifications during automated release process
  - Maintains security by avoiding workflows:write permission requirement
- **TypeScript type safety violations in fetch-screeps-stats test (run #18793984308)**
  - Removed unnecessary eslint-disable comments that weren't effective
  - Added proper TypeScript types to vitest mocks using `ReturnType<typeof vi.fn>`
  - Replaced `(global.fetch as any)` patterns with properly typed `mockFetch` variable
  - Added type assertions for mock.calls access patterns with explicit types like `[string, RequestInit]`
  - Used optional chaining for safer header access in assertions
  - Resolves linting failures that were blocking post-merge release workflow

## [0.7.1] - 2025-10-24

### Added

- **Incremental changelog management for version releases**
  - Added `releaseVersion()` function to `scripts/lib/changelog.ts` for moving unreleased changes to version sections
  - Created `scripts/release-changelog.ts` CLI script to update CHANGELOG.md during version releases
  - Updated `.github/workflows/post-merge-release.yml` to automatically move unreleased changes to new version sections
  - Each version now contains only changes since the previous version (follows Keep a Changelog principles)
  - [Unreleased] section is automatically cleared after each version release
  - Added comprehensive unit tests (5 test cases) for changelog release functionality
  - Addresses issue: chore: implement incremental changelog management for version releases

### Fixed

- **TypeScript lint compliance**: Removed unsafe `any` usage in automation scripts and tests
  - Added a typed Screeps raw API wrapper and stricter spawn placement flow in `scripts/screeps-autospawn.ts`
  - Declared a typed global Hexo reference for plugin loading and tightened test doubles to avoid unbound methods
  - Hardened mockup integration tests and helpers to dynamically import `screeps-server-mockup` without `any` casts
- **Hexo Documentation Build**: Fixed markdown renderer loading in Hexo build script
  - Added proper plugin loading mechanism using global hexo variable for hexo-renderer-marked
  - Ensures markdown files are rendered to HTML instead of staying as .md files
  - Fixes documentation site deployment generating raw markdown files instead of HTML
  - Fixes run ID: 18781158449
- **Screeps Spawn Monitor Shard Parsing**: Fixed shard/room parsing in autospawn script API calls
  - Parse shard name and room name from format "shard3/E45S25" for terrain and spawn placement API calls
  - Pass shard parameter correctly to `roomTerrain()` and `placeSpawn()` API methods
  - Fixes "Failed to get room terrain" error when spawn placement tries to analyze multi-shard rooms
  - Fixes run ID: 18780039750
- **Screeps Spawn Monitor API Failure**: Fixed terrain API method call in autospawn script
  - Use correct `api.raw.game.roomTerrain(roomName, 1)` instead of invalid `api.raw.game["room-terrain"]({ room, shard })`
  - Removed unused shard parsing logic that was unnecessary for working API call
  - Fixes "api.raw.game.room-terrain is not a function" error
  - Fixes run ID: 18779690172
- **Screeps Spawn Monitor API Failure**: Fixed incorrect API call for room terrain on sharded servers
  - Fixed screeps-api call to use correct room-terrain endpoint with proper shard parameter
  - Parse shard from room name format (shard3/E45S25) instead of passing invalid parameters
  - Resolves "Failed to get room terrain" error in autospawn workflow
  - Fixes run ID: 18779519651
- **Documentation Site Build Failure**: Fixed duplicate dependencies in package.json causing lockfile conflicts in CI
  - Removed duplicate `tsx` and `marked` entries from dependencies section (keeping them in devDependencies)
  - Updated bun.lock to reflect proper dependency resolution
  - Fixes run ID: 18777257201

### Added

- **Daily Autonomous Bot Monitoring workflow**
  - Created `.github/workflows/copilot-autonomous-monitor.yml` scheduled daily at 06:00 UTC
  - Comprehensive strategic analysis combining bot performance and repository health
  - Six-phase analysis pipeline: authentication, bot performance, repository health, strategic decisions, issue management, strategic reporting
  - MCP server integration via `.github/mcp/screeps-mcp.json` for bot console access using `@ralphschuler/screeps-api-mcp`
  - Direct Screeps console interaction for analyzing spawning, CPU, energy, RCL, defense, and strategic execution
  - GitHub repository analysis for codebase quality, automation effectiveness, and development velocity
  - Intelligent autonomous issue creation/update/close with evidence-based recommendations (up to 10 issues per run)
  - Bot health scoring (0-100) with top priorities and strategic recommendations
  - Safety controls: read-only by default, rate limiting (daily schedule, max 5 console commands per phase), prohibited destructive actions
  - Comprehensive documentation in `docs/automation/autonomous-monitoring.md` with architecture, usage, troubleshooting, and best practices
  - Updated `README.md` to include Autonomous Monitor Agent in agent types list
  - Addresses issue ralphschuler/.screeps-gpt#239 (autonomous monitoring and strategic automation)

- **Documentation restructuring for improved navigation**
  - Created comprehensive `docs/getting-started.md` with detailed setup instructions, prerequisites, development commands, runtime architecture, and contributing workflow
  - Refactored `README.md` to focus on concise project overview emphasizing Copilot agent swarm concept
  - Added clear description of Screeps GPT as autonomous AI playground where multiple GitHub Copilot agents collaboratively develop a Screeps bot
  - Documented system architecture with three integrated layers: Runtime AI, Development Infrastructure, and AI Agent Orchestration
  - Included key features section highlighting autonomous agent swarm, CI/CD, self-evaluation, and documentation-first approach
  - Organized documentation links into categorized sections: Core, Technical, Monitoring & Operations, and Strategy & Development
  - Improved onboarding experience with clear navigation from README to detailed documentation
  - Addresses issue ralphschuler/.screeps-gpt#[issue_number] (documentation restructuring)
- **Docker containerization for development, testing, and building**
  - Created `Dockerfile.test` with Node.js 20 + Python 2 for running test suites
  - Created `Dockerfile.build` with Node.js 20 for building the Screeps AI
  - Created `Dockerfile.mockup` with Node.js 16 + Python 2 for screeps-server-mockup compatibility
  - Added `docker-compose.yml` orchestrating dev, test, build, lint, and format services
  - Added `.dockerignore` to optimize Docker build context
  - Added Docker commands to package.json: `docker:test:unit`, `docker:test:e2e`, `docker:test:mockup`, `docker:build:ai`, `docker:lint`, `docker:format`, `docker:dev`, `docker:shell`
  - Created comprehensive Docker Development Guide at `docs/operations/docker-guide.md`
  - Updated README.md with Docker prerequisites, commands table, and contributing workflow
  - Provides isolated, reproducible development environments without local Node.js/Python installation
  - Enables simultaneous support for Node.js 20 (testing/building) and Node.js 16 (mockup tests)
  - Addresses issues #188 (Node.js migration), #204 (Bun integration), #200 (act CLI consistency)
- **Builder and remote miner creep roles**
  - Registered new role definitions in the behavior controller with dedicated state machines and spawn configurations
  - Extended runtime types/memory helpers to track remote assignments deterministically
  - Added unit, e2e, and regression tests covering spawn logic plus travel/mine/return transitions
  - Documented strategy updates in `docs/runtime/strategy/creep-roles.md` and `docs/runtime/strategy/scaling-strategies.md`

### Fixed

- **Deterministic creep naming in BehaviorController**
  - Replaced `Math.random()` with memory-persisted counter for creep name generation
  - Ensures deterministic AI behavior for reliable testing and debugging
  - Creep names now follow pattern: `{role}-{game.time}-{counter}` (e.g., `harvester-100-0`)
  - Documented the deterministic spawn naming scheme in `docs/runtime/strategy/creep-roles.md` so monitoring agents can trace counter resets
  - Added unit tests verifying deterministic naming behavior across test runs
  - Added regression test to prevent future `Math.random()` usage in runtime code
  - Resolves issue #174 and aligns with repository coding standards for deterministic runtime
  - Improves testing reliability and debugging consistency for autonomous AI validation

### Changed

- **Documented Bun-first workflow and Node.js 18–22 support window**
  - Updated README.md, AGENTS.md, DOCS.md, and docs/index.md to highlight Bun commands and supported Node versions.
  - Verified `package.json` engines and scripts align with the documented workflow.
  - Updated script messaging to reference `bun run versions:update` where applicable.
- **Updated package dependencies while maintaining Node.js 16 compatibility**
  - Updated `semver` from 7.6.2 to 7.7.3 to address ReDoS security vulnerability (GHSA-c2qf-rxjj-qqgw)
  - Verified all build, lint, and test pipelines function correctly after update (66 tests passing)
  - Maintained Node.js 16.x compatibility as required by package.json engines field
  - Created comprehensive security assessment document at `docs/security/dependency-vulnerabilities.md`
  - Documented remaining 48 vulnerabilities: 79% are in optional testing dependencies, not production
  - Verified production bundle excludes all vulnerable dependencies (axios, lodash, angular, etc.)
  - Remaining vulnerabilities are acceptable risks per security assessment

- **Simplified Copilot model configuration**
  - Removed `.github/copilot/model-config.json` file
  - Updated `copilot-exec` action to only pass `--model` flag when a model is explicitly specified
  - Model resolution now: input parameter → COPILOT_MODEL env var → Copilot CLI default
  - When no model is specified, Copilot CLI uses its own default model selection
  - Updated documentation in README.md and docs/automation/overview.md

### Fixed

- **Fixed Vitest CI failure in Node.js 16 environment (run 18742323437)**
  - Improved `crypto.getRandomValues()` polyfill in `tests/setup.ts` to use `randomBytes()` instead of `webcrypto`
  - Fixes Vitest startup error: "TypeError: crypto.getRandomValues is not a function"
  - Resolves post-merge-release workflow failures where husky pre-commit hook failed during version bump
  - Maintains Node.js 16.x compatibility as required by package.json engines field
  - Node.js 16 doesn't include Web Crypto API, but it's required by Vite/Vitest
  - Uses Node.js built-in `randomBytes()` to implement the crypto polyfill
  - Ensures all test suites run successfully in CI workflows using Node.js 16

- **Node.js 16 compatibility for lint-staged in CI workflows**
  - Downgraded `lint-staged` from v16.2.5 to v13.3.0 to maintain Node.js 16.14.0+ compatibility
  - Fixes `post-merge-release.yml` workflow failure caused by `nano-spawn@2.0.0` dependency requiring Node.js 17+ (`node:readline/promises`)
  - Repository continues to use Node.js 16.x for native dependency compatibility (Python 2 requirement)
  - Removed unused `@typescript-eslint/no-unsafe-return` ESLint disable directive in `tests/mockup/setup.ts`
  - Verified no other dependencies have Node.js version incompatibilities

### Added

- **Push notification system for repository and Screeps bot monitoring**
  - Integrated Push by Techulus API for real-time alerts on critical events
  - Created `scripts/send-push-notification.ts` with rate limiting and error handling
  - Added composite action `.github/actions/send-push-notification` for workflow integration
  - Implemented notifications in deploy workflow (success/failure alerts)
  - Implemented notifications in quality-gate workflow (build failure alerts)
  - Implemented PTR monitoring alerts via `scripts/check-ptr-alerts.ts`
  - Added automated notifications for high CPU usage (>80% sustained), critical CPU (>95%), and low energy
  - Created comprehensive documentation at `docs/automation/push-notifications.md`
  - Added unit tests for notification utility with 100% coverage
  - Rate limiting: 5 second minimum interval, max 10 notifications per minute
  - Graceful degradation: notification failures never break workflows
  - Secure implementation: PUSH_TOKEN stored as GitHub secret, no sensitive data in notifications
  - Complements existing email notification system (#134)
  - Integrates with PTR monitoring infrastructure (#152, #117)

- **ESLint flat config migration with Node 16 structuredClone polyfill** (#156)
  - Migrated from deprecated `.eslintrc.cjs` to modern `eslint.config.mjs` flat configuration format
  - Added `.eslintrc-polyfill.cjs` to provide `structuredClone` implementation for Node.js 16.x compatibility
  - Updated npm lint scripts to use flat config (removed `ESLINT_USE_FLAT_CONFIG=false`)
  - Updated lint-staged configuration to use simplified ESLint commands
  - Preserved all existing ESLint rules and TypeScript plugin configurations
  - Resolves ESLint deprecation warnings for v10.0.0 preparation
  - Fixes `ReferenceError: structuredClone is not defined` when running ESLint with @typescript-eslint v8+ on Node 16

### Added

- **Configurable Copilot model selection** (#146)
  - Removed hardcoded `gpt-5` default from copilot-exec action
  - Created centralized model configuration file (`.github/copilot/model-config.json`) with default `gpt-4.1`
  - Implemented priority-based model resolution: input parameter → COPILOT_MODEL env var → config file → hardcoded default
  - Added model validation and logging to copilot-exec composite action
  - Updated documentation (README.md, docs/automation/overview.md) with configuration examples
  - Supports repository-level and workflow-level model overrides via environment variables
  - Maintains backward compatibility with explicit model parameters in workflows

- **Copilot exec pre-checkout + dependency caching optimisation** (#101)
  - Added detection & conditional checkout to composite action (skips if .git present)
  - Implemented node_modules cache keyed by OS + package-lock.json hash with restore keys fallback
  - Added conditional npm ci install only on cache miss and when package.json exists
  - Added total duration metric step for performance tracking
  - Backward compatible: existing workflows need no changes

- **Standardized label system with state, type, and priority categories** (#138)
  - Implemented three-tier labeling system for improved issue and PR management
  - Added state labels: `state/pending`, `state/backlog`, `state/in-progress`, `state/blocked`, `state/canceled`, `state/done`
  - Added type labels: `type/bug`, `type/feature`, `type/enhancement`, `type/chore`, `type/question`
  - Added priority labels: `priority/critical`, `priority/high`, `priority/medium`, `priority/low`, `priority/none`
  - Added workflow labels: `good-first-issue`, `help-wanted`, `wontfix`, `duplicate`, `invalid`
  - Preserved existing domain labels (automation, runtime, documentation, monitoring, dependencies, regression)
  - Preserved process labels (Todo, monitoring, copilot, needs/regression-test)
  - Updated all issue templates to use new label structure
  - Updated all copilot prompts to use new labels (issue-triage, stats-analysis, repository-audit, ci-autofix, email-triage)
  - Updated documentation (README.md, AGENTS.md, copilot-instructions.md) with comprehensive label guidance
  - Created comprehensive label system guide at `docs/automation/label-system.md`
  - Maintained backward compatibility by keeping deprecated labels (bug, enhancement, severity/\*) marked as deprecated

### Changed

- **Modernized CI/CD deployment workflow to use standard GitHub DevOps practices** (#126)
  - Replaced manual release PR creation with automated semantic versioning based on conventional commits
  - Post-merge workflow now commits version bumps directly to main instead of creating release branches and PRs
  - Implemented semantic version bumping: `feat:` → minor, `fix:`/`chore:` → patch, `BREAKING CHANGE:` → major
  - GitHub Releases are now created automatically using GitHub's native API with auto-generated release notes
  - Deploy workflow now uses GitHub's `production` environment for deployment protection and tracking
  - Deploy workflow triggers on both version tags and GitHub Release published events
  - Removed `workflow_run` trigger complexity in favor of native release events
  - Added `version:bump-semantic` npm script and `scripts/bump-version-semantic.ts` for semantic versioning
  - Updated documentation in README.md and docs/automation/overview.md to reflect new CI/CD workflow

### Fixed

- Fixed vitest dependency conflict in Deploy Screeps AI workflow by upgrading @vitest/coverage-v8 from ^0.33.0 to ^3.2.4 for compatibility with vitest ^3.2.4 (workflow run: 18705052117)
- Fixed email triage workflow not creating issues by removing contradictory JSON formatting in prompt template (#115)
- Fixed CI failure in `npm run versions:update` by adding missing trailing newline to `docs/changelog/versions.md` (regression test: `tests/regression/versions-file-trailing-newline.test.ts`, workflow run: 18703566323)
- Fixed git push conflict in post-merge release workflow by adding remote ref updates before commit operations (regression test: `tests/regression/post-merge-workflow-git-race-condition.test.ts`, workflow run: 18703919715)
- **Fixed automatic Todo label assignment in issue triage** by removing Todo from automatic labeling per issue #78 to prevent unwanted automation triggers

### Added

- **Specialized PR templates for Copilot automation workflows** (#130)
  - Created `.github/PULL_REQUEST_TEMPLATE/copilot-todo.md` for Todo workflow PRs with automation-specific checklists
  - Created `.github/PULL_REQUEST_TEMPLATE/copilot-quickfix.md` for CI autofix PRs with validation-focused content
  - Templates reduce cognitive load by removing irrelevant manual checklist items
  - Improved reviewer guidance specific to Copilot-generated changes
  - Maintained quality standards while tailoring context to automated change types
  - Ready workflow integration (requires manual application due to workflow permission constraints)
- **Enhanced Copilot prompt templates with action enforcement rules** (#127)
  - Added mandatory action requirements with explicit "MUST" criteria for all workflows
  - Implemented comprehensive failure handling for GitHub API issues, missing data, and timeout conditions
  - Added explicit output quality requirements and validation criteria
  - Included actionable finding criteria and severity assessment guidelines
  - Added pre/post-execution validation steps for all automated operations
- **Standardized prompt template naming and structure**
  - Renamed `todo-issue` → `todo-automation` for consistency with workflow purpose
  - Renamed `repository-audit` → `repository-review` for clarity
  - Updated corresponding workflow files to reference new prompt paths
- **Enhanced action appropriateness criteria**
  - Added explicit guidelines for when automatic fixes are appropriate vs. manual intervention required
  - Implemented quality gates preventing inappropriate automation of complex issues
  - Added concrete thresholds and examples for anomaly detection and severity assessment
- **Comprehensive prompt template audit documentation** in `docs/automation/prompt-audit.md`
  - Detailed analysis of existing templates with strengths and gaps identified
  - Enhancement framework and recommendations for consistent action enforcement
  - Impact assessment and validation requirements for template changes

- Created `.github/copilot-instructions.md` with repository-specific guidelines for GitHub Copilot coding agent
- Includes coding standards, development workflow, testing expectations, and documentation requirements
- References comprehensive documentation in AGENTS.md, README.md, and docs/ for detailed guidance
- **Integrated Screeps API MCP server** with GitHub Copilot workflows for direct Screeps server interaction
- **Integrated Playwright MCP server** for browser automation capabilities
- Added MCP server configuration files: `.github/mcp/screeps-api.json` and `.github/mcp/playwright.json`
- Enhanced `copilot-exec` action to support multiple MCP servers via `additional-mcp-config` parameter
- Added comprehensive MCP server documentation in `AGENTS.md` and `docs/automation/overview.md`
- Implemented a basic Screeps runtime with headcount-based spawning and simple harvester/upgrader state machines

### Changed

- Migrated from pnpm to npm as the package manager
- Updated all workflow files to use npm instead of pnpm
- Updated documentation to reference npm commands
- Added .nvmrc file to specify Node.js 16.20.2
- Updated package.json to remove pnpm references and specify npm in engines
- **Copilot CI AutoFix workflow now monitors all workflow failures** (except itself) instead of only Quality Gate failures, enabling automated fixes for any CI failure
- Updated `screeps-stats-monitor.yml` to use Screeps API MCP server for direct telemetry access
- Enhanced `.github/copilot/prompts/stats-analysis` to document available MCP servers
- Updated README.md secrets documentation to include MCP authentication variables
- **Enhanced Copilot Todo automation workflow** to create draft pull requests immediately and show visible implementation progress
  - Draft PRs are created at the start of the automation process for transparency
  - Implementation progress is shown through frequent commits and PR description updates using the `report_progress` tool
  - Users can follow along with the implementation in real-time
  - PRs are marked as ready for review only after all validation passes
  - Updated `.github/copilot/prompts/todo-issue` with new draft PR workflow
  - Updated documentation in `README.md`, `docs/automation/overview.md`, and `AGENTS.md`

### Fixed

- Fixed build error caused by node-gyp attempting to use Python 2 syntax with Python 3
- Moved `@screeps/common`, `@screeps/driver`, `@screeps/engine`, and `screeps-server-mockup` packages to `optionalDependencies` to allow installation to succeed even when native modules fail to build
- Added `.npmrc` to configure build behavior for optional dependencies
- Mockup tests now gracefully skip when isolated-vm build fails (as documented in tests/mockup/README.md)
- **Fixed post-merge workflow recursive execution** by adding condition to skip when release PRs are merged back to main
- **Fixed deployment workflow not triggering** by adding `workflow_run` trigger to chain deployment after successful release preparation
- Simplified tag creation in post-merge workflow from GitHub API to git commands for clarity
- Deploy workflow now falls back to latest version tag when no tag exists on triggering commit (resolves workflow run 18701965424)
- **Fixed deployment failure with empty environment variables** - Changed deploy script to use `||` instead of `??` operator so empty string secrets default to proper Screeps API values (resolves workflow run 18702433741)

### Removed

## [0.1.0] - 2024-06-01

- Added a curated `docs/` knowledge base and updated automation guidance so every fix documents findings and regression coverage.
- Extended the shared `copilot-exec` action to support GitHub MCP configuration and fuel new prompt templates for stats analysis and CI auto-fixes.
- Introduced scheduled Screeps stats monitoring, label synchronisation, and Copilot-driven CI auto-fix workflows with supporting scripts and prompts.<|MERGE_RESOLUTION|>--- conflicted
+++ resolved
@@ -21,16 +21,6 @@
   - Enhanced `.devcontainer/devcontainer.json` for consistency with Copilot environment
   - Resolves issue ralphschuler/.screeps-gpt#1354 (enhance Copilot integration with custom environment)
 
-<<<<<<< HEAD
-### Fixed
-
-- **Empire Management**: Takeover target identification no longer includes owned rooms
-  - Added runtime safety check using `controller.my` flag in `identifyTakeoverTargets`
-  - Handles edge cases where `PLAYER_USERNAME` build constant doesn't match actual username
-  - Handles room ownership changes between scouting and takeover analysis
-  - Added regression test `takeover-excludes-own-rooms.test.ts` to prevent future regressions
-=======
->>>>>>> aa23a13a
 
 ## [0.175.7] - 2025-11-28
 
