# Screeps GPT Automation Stack

This repository hosts an autonomous Screeps AI that continuously develops, tests, reviews, and deploys itself. It combines a TypeScript codebase with Bun package manager and a suite of GitHub Actions that enforce quality gates, drive GitHub Copilot CLI automation, and ship tagged releases straight to the Screeps MMO. Deep-dive runbooks now live in [`docs/`](docs/)—update them whenever you touch automation or incident response so Copilot stays aligned with reality.

## Prerequisites

<<<<<<< HEAD
- [Bun](https://bun.sh/) v1.3.1 or later - A fast JavaScript runtime, package manager, and bundler.
  - Install with: `curl -fsSL https://bun.sh/install | bash`
  - Bun includes built-in TypeScript support and modern JavaScript features
=======
### Local Development

- [Node.js](https://nodejs.org/) v16.x (the repository uses Node 16 with Python 2 for native dependencies).
  - **Note**: ESLint v9+ with @typescript-eslint v8+ requires `structuredClone` (added in Node 17). The repository includes a polyfill in `.eslintrc-polyfill.cjs` to maintain Node 16 compatibility.
- [npm](https://www.npmjs.com/) v8.0 or later (bundled with Node.js 16).
>>>>>>> 5f03c5b6
- Screeps account with an API token when deploying.
- Personal access token with Copilot Requests permission for the GitHub Copilot CLI.
- [`act`](https://github.com/nektos/act) CLI and Docker (for dry-running workflows locally).

<<<<<<< HEAD
Install project dependencies  with:
=======
### Docker Development (Alternative)

For a consistent, isolated development environment:

- [Docker](https://docs.docker.com/get-docker/) 20.10 or later
- [Docker Compose](https://docs.docker.com/compose/install/) v2.0 or later

Docker containers provide isolated environments with correct Node.js and Python versions without local installation. See [Docker Development Guide](docs/operations/docker-guide.md) for details.

Install project dependencies:

**Local development:**
>>>>>>> 5f03c5b6

```bash
bun install
```

**Docker development:**

```bash
npm run docker:build
```

## Day-to-day Development

### Local Development Commands

| Command                   | Purpose                                                                                   |
| ------------------------- | ----------------------------------------------------------------------------------------- |
| `bun run build`           | Bundle the Screeps AI into `dist/main.js` using esbuild (single bundle by default).       |
| `bun run test:unit`       | Run unit tests (Vitest).                                                                  |
| `bun run test:e2e`        | Execute end-to-end kernel simulations (configured for the Screeps PTR).                   |
| `bun run test:mockup`     | Run tick-based tests using screeps-server-mockup (skipped if isolated-vm fails to build). |
| `bun run test:regression` | Check regression scenarios for evaluation logic.                                          |
| `bun run test:coverage`   | Produce coverage reports consumed by the evaluation pipeline.                             |
| `bun run test:actions`    | Run formatting + lint checks and dry-run critical workflows with the `act` CLI.           |
| `bun run lint`            | Run ESLint with the strict TypeScript profile.                                            |
| `bun run format:write`    | Format the repository with Prettier.                                                      |
| `bun run analyze:system`  | Evaluate the current build quality and emit `reports/system-evaluation.json`.             |
| `bun run deploy`          | Build and upload the AI to the Screeps API (requires deployment secrets).                 |

### Docker Development Commands

For consistent, isolated environments without local Node.js/Python installation:

| Command                      | Purpose                                                 |
| ---------------------------- | ------------------------------------------------------- |
| `npm run docker:build`       | Build all Docker containers (test, build, mockup).      |
| `npm run docker:build:ai`    | Build the Screeps AI in a container.                    |
| `npm run docker:test:unit`   | Run unit tests in container (Node.js 20).               |
| `npm run docker:test:e2e`    | Run end-to-end tests in container.                      |
| `npm run docker:test:mockup` | Run mockup tests in container (Node.js 16 + Python 2).  |
| `npm run docker:lint`        | Run ESLint in container.                                |
| `npm run docker:format`      | Check code formatting in container.                     |
| `npm run docker:dev`         | Start development server with hot-reload in container.  |
| `npm run docker:shell`       | Open interactive shell in test container for debugging. |

See the [Docker Development Guide](docs/operations/docker-guide.md) for detailed usage, troubleshooting, and best practices.

**Modular Build Option**: Set `MODULAR_BUILD=true` to build separate modules for each runtime component instead of a single bundle. See [`docs/automation/modular-deployment.md`](docs/automation/modular-deployment.md) for details on benefits, usage, and configuration.

### Pre-commit Hooks

This repository uses [husky](https://typicode.github.io/husky/) and [lint-staged](https://github.com/okonet/lint-staged) to enforce code quality standards before commits. When you run `bun install`, the hooks are automatically installed.

**What runs on commit:**

- **Linting**: ESLint automatically fixes and checks TypeScript files for code quality issues
- **Formatting**: Prettier formats all staged files to maintain consistent code style
- **Unit Tests**: All unit tests run to catch regressions early (typically completes in <1 second)

**Bypassing hooks:**
If you need to commit without running the hooks (e.g., work-in-progress commits), use the `--no-verify` flag:

```bash
git commit --no-verify -m "WIP: incomplete feature"
```

**Note:** The CI pipeline will still run all checks on pull requests, so bypassing hooks locally doesn't skip quality validation.

### Bug Fix Protocol

- **Capture the failure first.** Write or update a regression test that demonstrates the bug before committing any fix.
- **Document the investigation.** Summarise the root cause, the regression test name, and any mitigations in [`docs/`](docs/) (usually under `docs/operations/`).
- **Keep the changelog fresh.** Append your updates to the `[Unreleased]` section of [`CHANGELOG.md`](CHANGELOG.md) and run `bun run versions:update` so the release index stays current.

## Runtime Architecture

- `src/runtime/bootstrap/` – Kernel wiring that orchestrates memory maintenance, behavioural control, performance tracking, and evaluation.
- `src/runtime/behavior/` – High-level creep role orchestration and spawn logic.
- `src/runtime/memory/` – Helpers to keep `Memory` consistent between ticks.
- `src/runtime/metrics/` – CPU usage and execution accounting.
- `src/runtime/respawn/` – Automatic detection and handling of respawn scenarios when all spawns are lost.
- `src/runtime/evaluation/` – Generates health reports and improvement recommendations from runtime and repository signals.
- `src/shared/` – Shared contracts for metrics, evaluation results, and repository telemetry.
- `scripts/` – TypeScript automation scripts (build, deploy, version bump, repository evaluation) executed with Bun.
- `tests/` – Vitest suites split into unit, e2e, and regression directories.
- `reports/` – Persistent analysis artifacts (e.g., `system-evaluation.json`).

The main loop lives in `src/main.ts` and delegates to a kernel that can be exercised in tests or tooling. The system automatically detects when all spawns are lost and flags critical respawn conditions in evaluation reports—see [`docs/operations/respawn-handling.md`](docs/operations/respawn-handling.md) for details.

## Automated Quality & Deployment

The repository defines the following GitHub workflows under `.github/workflows/` (see [`docs/automation/overview.md`](docs/automation/overview.md) for expanded notes):

1. **Quality Guards** (`guard-*.yml`) – Multiple focused workflows run on every pull request targeting `main`, including: linting (ESLint), formatting (Prettier), YAML linting, version validation, build checks, unit tests, end-to-end simulations (against the PTR profile), regression tests, and coverage collection. Each guard runs independently for better granularity and parallel execution.
2. **`post-merge-release.yml`** – Fires on `push` to `main` (excludes release commits). It applies lint/format fixes, uses **semantic versioning** based on conventional commits to automatically determine version bump type (major/minor/patch), commits the version bump directly to main with `[skip ci]`, creates a version tag, and creates a GitHub Release with auto-generated release notes using GitHub's native API.
3. **`deploy.yml`** – Listens for tags that match `v*` OR GitHub Release published events. It builds the bundle and executes `bun run deploy` to push the code to Screeps using the GitHub `production` environment for deployment protection rules (supports `SCREEPS_DEPLOY_DRY_RUN` for local workflow tests).
4. **`docs-pages.yml`** – Builds the static documentation site from `README.md`, `docs/`, and `CHANGELOG.md`, then publishes it to GitHub Pages.
5. **`copilot-review.yml`** – Scheduled and manually invokable Copilot CLI audit of the entire repository. Copilot now authenticates with `gh`, clones the repo, files any required issues directly, and prints a JSON recap to the logs.
6. **`copilot-issue-triage.yml`** – Triggered when an issue is opened; Copilot reads the issue, reformulates its title and description to outline required changes clearly, applies appropriate labels, and adds a triage comment with recommendations.
<<<<<<< HEAD
7. **`copilot-todo-pr.yml`** – Issues labelled `Todo` trigger Copilot to clone the repo, create a draft pull request immediately for transparency, implement the fix incrementally with visible progress updates, run the quality checks, mark the PR as ready for review, and comment back on the source issue. Users can follow along with the implementation in real-time through the draft PR.
8. **`copilot-todo-daily.yml`** – Runs daily to automatically identify the oldest actionable issue (without incomplete sub-tasks) and apply the `Todo` label to trigger automated implementation.
9. **`copilot-email-triage.yml`** – Triggered by `repository_dispatch` webhooks that contain email content; Copilot reviews the message and files any resulting GitHub issues itself, then records the triage summary in the workflow logs.
10. **`dependabot-automerge.yml`** – Enables automatic merging of Dependabot updates (excluding semver-major bumps) once required checks pass.
11. **`screeps-stats-monitor.yml`** – Runs every 30 minutes; Copilot uses the `scripts/fetch-screeps-stats.mjs` script to fetch PTR telemetry from the Screeps REST API, analyses the snapshot, and files/updates monitoring issues directly through the GitHub CLI.
12. **`label-sync.yml`** – Keeps the repository labels aligned with `.github/labels.yml`.
13. **`copilot-ci-autofix.yml`** – Watches for failures in any workflow (except itself to prevent infinite loops), lets Copilot download the logs, clone the affected branch, apply the fix with updated docs/tests/changelog, and push the result (either updating the PR or opening a fresh automation PR).
=======
7. **`copilot-speckit.yml`** – Implements specification-driven development workflow. Issues labelled `speckit` trigger Copilot to generate a detailed implementation plan as a comment on the issue. Users can refine the plan by commenting with `@speckit` followed by feedback. When ready, `@speckit finalize` reviews the plan, applies final improvements, adds the `Todo` label to trigger automated implementation, and posts a confirmation comment.
8. **`copilot-todo-pr.yml`** – Issues labelled `Todo` trigger Copilot to clone the repo, create a draft pull request immediately for transparency, implement the fix incrementally with visible progress updates, run the npm checks, mark the PR as ready for review, and comment back on the source issue. Users can follow along with the implementation in real-time through the draft PR.
9. **`copilot-todo-daily.yml`** – Runs daily to automatically identify the oldest actionable issue (without incomplete sub-tasks) and apply the `Todo` label to trigger automated implementation.
10. **`copilot-email-triage.yml`** – Triggered by `repository_dispatch` webhooks that contain email content; Copilot reviews the message and files any resulting GitHub issues itself, then records the triage summary in the workflow logs.
11. **`dependabot-automerge.yml`** – Enables automatic merging of Dependabot updates (excluding semver-major bumps) once required checks pass.
12. **`screeps-stats-monitor.yml`** – Runs every 30 minutes; Copilot uses the `scripts/fetch-screeps-stats.mjs` script to fetch PTR telemetry from the Screeps REST API, analyses the snapshot, and files/updates monitoring issues directly through the GitHub CLI.
13. **`label-sync.yml`** – Keeps the repository labels aligned with `.github/labels.yml`.
14. **`copilot-ci-autofix.yml`** – Watches for failures in any workflow (except itself to prevent infinite loops), lets Copilot download the logs, clone the affected branch, apply the fix with updated docs/tests/changelog, and push the result (either updating the PR or opening a fresh automation PR).
>>>>>>> 5f03c5b6

### Required Secrets

Add the following GitHub Action secrets before enabling the workflows:

| Secret                           | Used by               | Description                                                     |
| -------------------------------- | --------------------- | --------------------------------------------------------------- |
| `SCREEPS_TOKEN`                  | Deploy, Stats monitor | Screeps authentication token (primary authentication method).   |
| `SCREEPS_EMAIL` (optional)       | Stats monitor         | Screeps account email (alternative to token authentication).    |
| `SCREEPS_PASSWORD` (optional)    | Stats monitor         | Screeps account password (alternative to token authentication). |
| `SCREEPS_HOST` (optional)        | Deploy, Stats monitor | Hostname for Screeps server (default `screeps.com`).            |
| `SCREEPS_PORT` (optional)        | Deploy, Stats monitor | Port for Screeps server (default `443`).                        |
| `SCREEPS_PROTOCOL` (optional)    | Deploy, Stats monitor | Protocol (`https` by default).                                  |
| `SCREEPS_BRANCH` (optional)      | Deploy workflow       | Destination Screeps branch (default `main`).                    |
| `SCREEPS_STATS_TOKEN` (optional) | Stats monitor         | Token for the stats API (falls back to `SCREEPS_TOKEN`).        |
| `COPILOT_TOKEN` (optional)       | Copilot workflows     | GitHub personal access token with Copilot Requests scope.       |
| `PUSH_TOKEN` (optional)          | All workflows         | Push by Techulus API key for push notifications.                |

**Note on Authentication:** The Stats Monitor workflow now uses the Screeps API MCP server for direct server interaction. It supports both token-based (`SCREEPS_TOKEN`) and email/password authentication (`SCREEPS_EMAIL` + `SCREEPS_PASSWORD`). Token authentication is recommended for security.

### Push Notifications

The repository supports real-time push notifications via [Push by Techulus](https://push.techulus.com) for critical events:

- Deploy pipeline successes and failures
- Quality gate failures on pull requests
- PTR monitoring alerts (high CPU usage, low energy, anomalies)

Push notifications are **optional**. If `PUSH_TOKEN` is not configured, workflows continue normally without sending notifications. The notification system includes rate limiting and error handling to prevent spam and ensure workflow reliability.

See [`docs/automation/push-notifications.md`](docs/automation/push-notifications.md) for detailed configuration and usage instructions.

### Copilot Model Configuration

All Copilot workflows use a configurable model selection system. The model is resolved in this priority order:

1. **Workflow input parameter** – Workflows can explicitly specify a model when calling `copilot-exec`
2. **`COPILOT_MODEL` environment variable** – Set at workflow or repository level
3. **Copilot CLI default** – If no model is specified, Copilot CLI uses its own default model

To specify a model for a specific workflow, set the `model` input parameter when calling the `copilot-exec` action, or set the `COPILOT_MODEL` environment variable in the workflow file or use GitHub's repository variables/secrets feature.

All workflows rely on the default `GITHUB_TOKEN` for repository operations (pushes, PRs, issue management). Follow [Graphite's guidance on GitHub Action permissions](https://graphite.dev/guides/github-actions-permissions) when altering workflows so least-privilege scopes are preserved. See [DOCS.md](DOCS.md) for a deeper dive into automation prompts, PTR conventions, and recommended Screeps resources.

## Labels

Repository labels are synchronised via [`label-sync.yml`](.github/workflows/label-sync.yml) from [`.github/labels.yml`](.github/labels.yml). Do not edit labels manually in the UI—update the YAML file instead. The repository uses a standardized three-tier labeling system:

**Process Labels** – Workflow triggers and automation:

- `Todo` – Triggers Copilot Todo automation.
- `monitoring` – Created by the stats monitor for PTR anomalies.
- `needs/regression-test` – Apply when a bug report lacks coverage.

**State Labels** – Issue lifecycle management:

- `state/pending`, `state/backlog`, `state/in-progress`, `state/blocked`, `state/canceled`, `state/done`

**Type Labels** – Issue classification:

- `type/bug`, `type/feature`, `type/enhancement`, `type/chore`, `type/question`

**Priority Labels** – Urgency and importance:

- `priority/critical`, `priority/high`, `priority/medium`, `priority/low`, `priority/none`

**Domain Labels** – Technical areas:

- `automation`, `documentation`, `runtime`, `monitoring`, `dependencies`, `regression`

**Workflow Labels** – Common GitHub patterns:

- `good-first-issue`, `help-wanted`, `wontfix`, `duplicate`, `invalid`

**Note:** Legacy labels (`bug`, `enhancement`, `severity/*`) are deprecated in favor of the new `type/*` and `priority/*` labels but are temporarily kept for backward compatibility.

## Repository Evaluation Pipeline

`scripts/evaluate-system.ts` aggregates coverage output and environment hints into a `RepositorySignal`, runs the same `SystemEvaluator` that powers the runtime health checks, and records the result in `reports/system-evaluation.json`. Use this command locally after running the test + coverage suite to understand whether the current code is considered ready for deployment and which improvements are recommended.

## Documentation Site & Release Index

- Generate the static documentation site locally with `bun run build:docs-site`. The output is written to `build/docs-site/` and matches what GitHub Pages serves from the `docs-pages` workflow.
- Keep the changelog index synchronised by running `bun run versions:update` after editing `CHANGELOG.md`; the command updates `docs/changelog/versions.{json,md}` which power the release history page.
- The hosted site provides light/dark themes and surfaces links to every documented release.

## TASKS.md Protocol

`TASKS.md` tracks active and recently completed work. Keep it up to date when addressing issues or adding new objectives. Completed tasks should be annotated with a completion note before eventual removal to preserve context.

## Agent Guidelines

For GitHub Copilot and automation agents operating in this repository, comprehensive guidelines are maintained in [`AGENTS.md`](AGENTS.md). This document covers:

- Agent roles, scope, and operational boundaries
- Complete knowledge base references (documentation, workflows, runtime architecture)
- Operational rules (tooling, coding standards, documentation discipline)
- Guardrails and best practices (security, quality gates, labels)
- Required secrets and workflow configuration
- Agent onboarding checklist

Contributors and agents should review `AGENTS.md` before making changes to ensure alignment with repository conventions and automation expectations.

## Contributing

<<<<<<< HEAD
1. Install dependencies with `bun install`.
2. Read [`AGENTS.md`](AGENTS.md) to understand repository conventions and agent guidelines.
3. Make changes, updating documentation and tasks along the way.
4. Run `bun run format:write`, `bun run lint`, and the relevant test suites.
=======
1. **Install dependencies**:
   - Local: `npm install`
   - Docker: `npm run docker:build`
2. Read [`AGENTS.md`](AGENTS.md) to understand repository conventions and agent guidelines.
3. Make changes, updating documentation and tasks along the way.
4. **Run quality checks**:
   - Local: `npm run format:write`, `npm run lint`, and the relevant test suites
   - Docker: `npm run docker:format`, `npm run docker:lint`, `npm run docker:test:unit`
>>>>>>> 5f03c5b6
5. Regenerate the system evaluation report if behaviour or test coverage changes.
6. Submit a pull request and allow the automation to verify your changes.

**Docker Development**: For isolated, reproducible environments, use Docker commands (e.g., `npm run docker:test:unit`). See [Docker Development Guide](docs/operations/docker-guide.md) for details.

The automation stack is designed to improve iteratively; feel free to enhance the behaviours, evaluation heuristics, or workflows, but keep the guarantees above intact.<|MERGE_RESOLUTION|>--- conflicted
+++ resolved
@@ -1,27 +1,18 @@
 # Screeps GPT Automation Stack
 
-This repository hosts an autonomous Screeps AI that continuously develops, tests, reviews, and deploys itself. It combines a TypeScript codebase with Bun package manager and a suite of GitHub Actions that enforce quality gates, drive GitHub Copilot CLI automation, and ship tagged releases straight to the Screeps MMO. Deep-dive runbooks now live in [`docs/`](docs/)—update them whenever you touch automation or incident response so Copilot stays aligned with reality.
+This repository hosts an autonomous Screeps AI that continuously develops, tests, reviews, and deploys itself. It combines a Node.js 16 + TypeScript codebase with npm package manager and a suite of GitHub Actions that enforce quality gates, drive GitHub Copilot CLI automation, and ship tagged releases straight to the Screeps MMO. Deep-dive runbooks now live in [`docs/`](docs/)—update them whenever you touch automation or incident response so Copilot stays aligned with reality.
 
 ## Prerequisites
 
-<<<<<<< HEAD
-- [Bun](https://bun.sh/) v1.3.1 or later - A fast JavaScript runtime, package manager, and bundler.
-  - Install with: `curl -fsSL https://bun.sh/install | bash`
-  - Bun includes built-in TypeScript support and modern JavaScript features
-=======
 ### Local Development
 
 - [Node.js](https://nodejs.org/) v16.x (the repository uses Node 16 with Python 2 for native dependencies).
   - **Note**: ESLint v9+ with @typescript-eslint v8+ requires `structuredClone` (added in Node 17). The repository includes a polyfill in `.eslintrc-polyfill.cjs` to maintain Node 16 compatibility.
 - [npm](https://www.npmjs.com/) v8.0 or later (bundled with Node.js 16).
->>>>>>> 5f03c5b6
 - Screeps account with an API token when deploying.
 - Personal access token with Copilot Requests permission for the GitHub Copilot CLI.
 - [`act`](https://github.com/nektos/act) CLI and Docker (for dry-running workflows locally).
 
-<<<<<<< HEAD
-Install project dependencies  with:
-=======
 ### Docker Development (Alternative)
 
 For a consistent, isolated development environment:
@@ -34,10 +25,9 @@
 Install project dependencies:
 
 **Local development:**
->>>>>>> 5f03c5b6
 
 ```bash
-bun install
+npm install
 ```
 
 **Docker development:**
@@ -52,17 +42,17 @@
 
 | Command                   | Purpose                                                                                   |
 | ------------------------- | ----------------------------------------------------------------------------------------- |
-| `bun run build`           | Bundle the Screeps AI into `dist/main.js` using esbuild (single bundle by default).       |
-| `bun run test:unit`       | Run unit tests (Vitest).                                                                  |
-| `bun run test:e2e`        | Execute end-to-end kernel simulations (configured for the Screeps PTR).                   |
-| `bun run test:mockup`     | Run tick-based tests using screeps-server-mockup (skipped if isolated-vm fails to build). |
-| `bun run test:regression` | Check regression scenarios for evaluation logic.                                          |
-| `bun run test:coverage`   | Produce coverage reports consumed by the evaluation pipeline.                             |
-| `bun run test:actions`    | Run formatting + lint checks and dry-run critical workflows with the `act` CLI.           |
-| `bun run lint`            | Run ESLint with the strict TypeScript profile.                                            |
-| `bun run format:write`    | Format the repository with Prettier.                                                      |
-| `bun run analyze:system`  | Evaluate the current build quality and emit `reports/system-evaluation.json`.             |
-| `bun run deploy`          | Build and upload the AI to the Screeps API (requires deployment secrets).                 |
+| `npm run build`           | Bundle the Screeps AI into `dist/main.js` using esbuild (single bundle by default).       |
+| `npm run test:unit`       | Run unit tests (Vitest).                                                                  |
+| `npm run test:e2e`        | Execute end-to-end kernel simulations (configured for the Screeps PTR).                   |
+| `npm run test:mockup`     | Run tick-based tests using screeps-server-mockup (skipped if isolated-vm fails to build). |
+| `npm run test:regression` | Check regression scenarios for evaluation logic.                                          |
+| `npm run test:coverage`   | Produce coverage reports consumed by the evaluation pipeline.                             |
+| `npm run test:actions`    | Run formatting + lint checks and dry-run critical workflows with the `act` CLI.           |
+| `npm run lint`            | Run ESLint with the strict TypeScript profile.                                            |
+| `npm run format:write`    | Format the repository with Prettier.                                                      |
+| `npm run analyze:system`  | Evaluate the current build quality and emit `reports/system-evaluation.json`.             |
+| `npm run deploy`          | Build and upload the AI to the Screeps API (requires deployment secrets).                 |
 
 ### Docker Development Commands
 
@@ -86,7 +76,7 @@
 
 ### Pre-commit Hooks
 
-This repository uses [husky](https://typicode.github.io/husky/) and [lint-staged](https://github.com/okonet/lint-staged) to enforce code quality standards before commits. When you run `bun install`, the hooks are automatically installed.
+This repository uses [husky](https://typicode.github.io/husky/) and [lint-staged](https://github.com/okonet/lint-staged) to enforce code quality standards before commits. When you run `npm install`, the hooks are automatically installed.
 
 **What runs on commit:**
 
@@ -107,7 +97,7 @@
 
 - **Capture the failure first.** Write or update a regression test that demonstrates the bug before committing any fix.
 - **Document the investigation.** Summarise the root cause, the regression test name, and any mitigations in [`docs/`](docs/) (usually under `docs/operations/`).
-- **Keep the changelog fresh.** Append your updates to the `[Unreleased]` section of [`CHANGELOG.md`](CHANGELOG.md) and run `bun run versions:update` so the release index stays current.
+- **Keep the changelog fresh.** Append your updates to the `[Unreleased]` section of [`CHANGELOG.md`](CHANGELOG.md) and run `npm run versions:update` so the release index stays current.
 
 ## Runtime Architecture
 
@@ -118,7 +108,7 @@
 - `src/runtime/respawn/` – Automatic detection and handling of respawn scenarios when all spawns are lost.
 - `src/runtime/evaluation/` – Generates health reports and improvement recommendations from runtime and repository signals.
 - `src/shared/` – Shared contracts for metrics, evaluation results, and repository telemetry.
-- `scripts/` – TypeScript automation scripts (build, deploy, version bump, repository evaluation) executed with Bun.
+- `scripts/` – Node.js 16 + TypeScript automation scripts (build, deploy, version bump, repository evaluation).
 - `tests/` – Vitest suites split into unit, e2e, and regression directories.
 - `reports/` – Persistent analysis artifacts (e.g., `system-evaluation.json`).
 
@@ -130,19 +120,10 @@
 
 1. **Quality Guards** (`guard-*.yml`) – Multiple focused workflows run on every pull request targeting `main`, including: linting (ESLint), formatting (Prettier), YAML linting, version validation, build checks, unit tests, end-to-end simulations (against the PTR profile), regression tests, and coverage collection. Each guard runs independently for better granularity and parallel execution.
 2. **`post-merge-release.yml`** – Fires on `push` to `main` (excludes release commits). It applies lint/format fixes, uses **semantic versioning** based on conventional commits to automatically determine version bump type (major/minor/patch), commits the version bump directly to main with `[skip ci]`, creates a version tag, and creates a GitHub Release with auto-generated release notes using GitHub's native API.
-3. **`deploy.yml`** – Listens for tags that match `v*` OR GitHub Release published events. It builds the bundle and executes `bun run deploy` to push the code to Screeps using the GitHub `production` environment for deployment protection rules (supports `SCREEPS_DEPLOY_DRY_RUN` for local workflow tests).
+3. **`deploy.yml`** – Listens for tags that match `v*` OR GitHub Release published events. It builds the bundle and executes `npm run deploy` to push the code to Screeps using the GitHub `production` environment for deployment protection rules (supports `SCREEPS_DEPLOY_DRY_RUN` for local workflow tests).
 4. **`docs-pages.yml`** – Builds the static documentation site from `README.md`, `docs/`, and `CHANGELOG.md`, then publishes it to GitHub Pages.
 5. **`copilot-review.yml`** – Scheduled and manually invokable Copilot CLI audit of the entire repository. Copilot now authenticates with `gh`, clones the repo, files any required issues directly, and prints a JSON recap to the logs.
 6. **`copilot-issue-triage.yml`** – Triggered when an issue is opened; Copilot reads the issue, reformulates its title and description to outline required changes clearly, applies appropriate labels, and adds a triage comment with recommendations.
-<<<<<<< HEAD
-7. **`copilot-todo-pr.yml`** – Issues labelled `Todo` trigger Copilot to clone the repo, create a draft pull request immediately for transparency, implement the fix incrementally with visible progress updates, run the quality checks, mark the PR as ready for review, and comment back on the source issue. Users can follow along with the implementation in real-time through the draft PR.
-8. **`copilot-todo-daily.yml`** – Runs daily to automatically identify the oldest actionable issue (without incomplete sub-tasks) and apply the `Todo` label to trigger automated implementation.
-9. **`copilot-email-triage.yml`** – Triggered by `repository_dispatch` webhooks that contain email content; Copilot reviews the message and files any resulting GitHub issues itself, then records the triage summary in the workflow logs.
-10. **`dependabot-automerge.yml`** – Enables automatic merging of Dependabot updates (excluding semver-major bumps) once required checks pass.
-11. **`screeps-stats-monitor.yml`** – Runs every 30 minutes; Copilot uses the `scripts/fetch-screeps-stats.mjs` script to fetch PTR telemetry from the Screeps REST API, analyses the snapshot, and files/updates monitoring issues directly through the GitHub CLI.
-12. **`label-sync.yml`** – Keeps the repository labels aligned with `.github/labels.yml`.
-13. **`copilot-ci-autofix.yml`** – Watches for failures in any workflow (except itself to prevent infinite loops), lets Copilot download the logs, clone the affected branch, apply the fix with updated docs/tests/changelog, and push the result (either updating the PR or opening a fresh automation PR).
-=======
 7. **`copilot-speckit.yml`** – Implements specification-driven development workflow. Issues labelled `speckit` trigger Copilot to generate a detailed implementation plan as a comment on the issue. Users can refine the plan by commenting with `@speckit` followed by feedback. When ready, `@speckit finalize` reviews the plan, applies final improvements, adds the `Todo` label to trigger automated implementation, and posts a confirmation comment.
 8. **`copilot-todo-pr.yml`** – Issues labelled `Todo` trigger Copilot to clone the repo, create a draft pull request immediately for transparency, implement the fix incrementally with visible progress updates, run the npm checks, mark the PR as ready for review, and comment back on the source issue. Users can follow along with the implementation in real-time through the draft PR.
 9. **`copilot-todo-daily.yml`** – Runs daily to automatically identify the oldest actionable issue (without incomplete sub-tasks) and apply the `Todo` label to trigger automated implementation.
@@ -151,7 +132,6 @@
 12. **`screeps-stats-monitor.yml`** – Runs every 30 minutes; Copilot uses the `scripts/fetch-screeps-stats.mjs` script to fetch PTR telemetry from the Screeps REST API, analyses the snapshot, and files/updates monitoring issues directly through the GitHub CLI.
 13. **`label-sync.yml`** – Keeps the repository labels aligned with `.github/labels.yml`.
 14. **`copilot-ci-autofix.yml`** – Watches for failures in any workflow (except itself to prevent infinite loops), lets Copilot download the logs, clone the affected branch, apply the fix with updated docs/tests/changelog, and push the result (either updating the PR or opening a fresh automation PR).
->>>>>>> 5f03c5b6
 
 ### Required Secrets
 
@@ -234,8 +214,8 @@
 
 ## Documentation Site & Release Index
 
-- Generate the static documentation site locally with `bun run build:docs-site`. The output is written to `build/docs-site/` and matches what GitHub Pages serves from the `docs-pages` workflow.
-- Keep the changelog index synchronised by running `bun run versions:update` after editing `CHANGELOG.md`; the command updates `docs/changelog/versions.{json,md}` which power the release history page.
+- Generate the static documentation site locally with `npm run build:docs-site`. The output is written to `build/docs-site/` and matches what GitHub Pages serves from the `docs-pages` workflow.
+- Keep the changelog index synchronised by running `npm run versions:update` after editing `CHANGELOG.md`; the command updates `docs/changelog/versions.{json,md}` which power the release history page.
 - The hosted site provides light/dark themes and surfaces links to every documented release.
 
 ## TASKS.md Protocol
@@ -257,12 +237,6 @@
 
 ## Contributing
 
-<<<<<<< HEAD
-1. Install dependencies with `bun install`.
-2. Read [`AGENTS.md`](AGENTS.md) to understand repository conventions and agent guidelines.
-3. Make changes, updating documentation and tasks along the way.
-4. Run `bun run format:write`, `bun run lint`, and the relevant test suites.
-=======
 1. **Install dependencies**:
    - Local: `npm install`
    - Docker: `npm run docker:build`
@@ -271,7 +245,6 @@
 4. **Run quality checks**:
    - Local: `npm run format:write`, `npm run lint`, and the relevant test suites
    - Docker: `npm run docker:format`, `npm run docker:lint`, `npm run docker:test:unit`
->>>>>>> 5f03c5b6
 5. Regenerate the system evaluation report if behaviour or test coverage changes.
 6. Submit a pull request and allow the automation to verify your changes.
 
