--- conflicted
+++ resolved
@@ -196,14 +196,9 @@
 3. **Spawn Priority**: Roles are processed in definition order (harvester → upgrader → builder → remoteMiner)
 4. **Spawn Selection**: Find first available (non-spawning) spawn
 5. **Creep Creation**:
-<<<<<<< HEAD
-   - Name format: `{role}-{game.time}-{memory.creepCounter}`
-   - Example: `builder-12345-3`
-=======
    - Name format: `{role}-{game.time}-{counter}` with the counter sourced from `Memory.creepCounter`
    - Counter increments after every spawn attempt to maintain deterministic ordering across ticks
    - Example: `harvester-12345-0`
->>>>>>> e93858ba
    - Memory initialized with role defaults
 
 > **Note:** The counter is initialised to `0` if `Memory.creepCounter` is missing (e.g., on the first tick after a global reset, respawn, or manual memory wipe). Monitoring agents should expect the counter to restart at `0` in those scenarios. Name collisions are only possible during that reset tick if another process reuses the same `{role}-{game.time}-{counter}` combination.
