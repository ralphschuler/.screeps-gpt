--- conflicted
+++ resolved
@@ -1,9 +1,5 @@
 {
-<<<<<<< HEAD
-  "fetchedAt": "2025-11-30T21:32:52.530Z",
-=======
   "fetchedAt": "2025-11-30T22:03:06.967Z",
->>>>>>> 74aa7567
   "source": "console-archive",
   "isEnabled": false,
   "hasData": false,
