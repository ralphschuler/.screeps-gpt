--- conflicted
+++ resolved
@@ -1,9 +1,5 @@
 {
-<<<<<<< HEAD
-  "fetchedAt": "2025-11-30T21:32:45.299Z",
-=======
   "fetchedAt": "2025-11-30T22:02:59.066Z",
->>>>>>> 74aa7567
   "endpoint": "https://screeps.com/api/user/memory?path=stats&shard=shard3",
   "source": "memory",
   "shard": "shard3",
