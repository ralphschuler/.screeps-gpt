{
<<<<<<< HEAD
  "generatedAt": "2025-11-30T21:32:48.422Z",
=======
  "generatedAt": "2025-11-30T22:03:02.388Z",
>>>>>>> 74aa7567
  "snapshotsAnalyzed": 21,
  "periods": {
    "sevenDay": {
      "period": "7-day",
      "days": 7,
      "dataPointCount": 8,
      "dateRange": {
        "start": "2025-11-23T23:36:44.782Z",
<<<<<<< HEAD
        "end": "2025-11-30T21:32:46.485Z"
=======
        "end": "2025-11-30T22:03:00.445Z"
>>>>>>> 74aa7567
      },
      "cpu": {
        "used": {
          "current": 0,
          "previous": 0,
          "change": 0,
          "changePercent": 0,
          "trend": "stable",
          "isRegression": false
        },
        "bucket": {
          "current": 0,
          "previous": 0,
          "change": 0,
          "changePercent": 0,
          "trend": "stable",
          "isRegression": false
        },
        "bucketHealth": "critical"
      },
      "creeps": {
        "total": {
          "current": 0,
          "previous": 0,
          "change": 0,
          "changePercent": 0,
          "trend": "stable",
          "isRegression": false
        }
      },
      "rooms": {
        "count": {
          "current": 1,
          "previous": 1,
          "change": 0,
          "changePercent": 0,
          "trend": "stable",
          "isRegression": false
        },
        "averageRcl": {
          "current": 2,
          "previous": 2,
          "change": 0,
          "changePercent": 0,
          "trend": "stable",
          "isRegression": false
        },
        "totalProgress": {
          "current": 38708,
          "previous": 38708,
          "change": 0,
          "changePercent": 0,
          "trend": "stable",
          "isRegression": false
        }
      },
      "energy": {
        "total": {
          "current": 0,
          "previous": 0,
          "change": 0,
          "changePercent": 0,
          "trend": "stable",
          "isRegression": false
        },
        "perRoom": {
          "current": 0,
          "previous": 0,
          "change": 0,
          "changePercent": 0,
          "trend": "stable",
          "isRegression": false
        }
      },
      "memory": {
        "used": {
          "current": 2537,
          "previous": 2537,
          "change": 0,
          "changePercent": 0,
          "trend": "stable",
          "isRegression": false
        },
        "usedPercent": {
          "current": 0.12,
          "previous": 0.12,
          "change": 0,
          "changePercent": 0,
          "trend": "stable",
          "isRegression": false
        }
      },
      "spawns": {
        "utilization": {
          "current": 0,
          "previous": 0,
          "change": 0,
          "changePercent": 0,
          "trend": "stable",
          "isRegression": false
        }
      },
      "regressions": [],
      "improvements": []
    },
    "thirtyDay": {
      "period": "30-day",
      "days": 30,
      "dataPointCount": 21,
      "dateRange": {
        "start": "2025-11-07T23:44:43.054Z",
<<<<<<< HEAD
        "end": "2025-11-30T21:32:46.485Z"
=======
        "end": "2025-11-30T22:03:00.445Z"
>>>>>>> 74aa7567
      },
      "cpu": {
        "used": {
          "current": 0,
          "previous": 0,
          "change": 0,
          "changePercent": 0,
          "trend": "stable",
          "isRegression": false
        },
        "bucket": {
          "current": 0,
          "previous": 0,
          "change": 0,
          "changePercent": 0,
          "trend": "stable",
          "isRegression": false
        },
        "bucketHealth": "critical"
      },
      "creeps": {
        "total": {
          "current": 1,
          "previous": 0,
          "change": 1,
          "changePercent": 0,
          "trend": "stable",
          "isRegression": false
        }
      },
      "rooms": {
        "count": {
          "current": 1,
          "previous": 1,
          "change": 0,
          "changePercent": 0,
          "trend": "stable",
          "isRegression": false
        },
        "averageRcl": {
          "current": 2.1818181818181817,
          "previous": 3,
          "change": -0.8181818181818183,
          "changePercent": -27.272727272727277,
          "trend": "decreasing",
          "isRegression": true
        },
        "totalProgress": {
          "current": 44351.181818181816,
          "previous": 113532,
          "change": -69180.81818181818,
          "changePercent": -60.935082780025176,
          "trend": "decreasing",
          "isRegression": true
        }
      },
      "energy": {
        "total": {
          "current": 118.18181818181819,
          "previous": 450,
          "change": -331.8181818181818,
          "changePercent": -73.73737373737373,
          "trend": "decreasing",
          "isRegression": true
        },
        "perRoom": {
          "current": 118.18181818181819,
          "previous": 450,
          "change": -331.8181818181818,
          "changePercent": -73.73737373737373,
          "trend": "decreasing",
          "isRegression": true
        }
      },
      "memory": {
        "used": {
          "current": 2584.181818181818,
          "previous": 2584.181818181818,
          "change": 0,
          "changePercent": 0,
          "trend": "stable",
          "isRegression": false
        },
        "usedPercent": {
          "current": 0.12272727272727274,
          "previous": 0.12272727272727274,
          "change": 0,
          "changePercent": 0,
          "trend": "stable",
          "isRegression": false
        }
      },
      "spawns": {
        "utilization": {
          "current": 0,
          "previous": 0,
          "change": 0,
          "changePercent": 0,
          "trend": "stable",
          "isRegression": false
        }
      },
      "regressions": [
        "Energy reserves decreased by 73.7%"
      ],
      "improvements": []
    }
  },
  "overallHealth": "critical",
  "recommendations": [
    "Review CPU-intensive operations and consider optimization",
    "Check profiler data for hotspots using reports/profiler/latest.json"
  ],
  "alerts": [
    {
      "type": "cpu_bucket_critical",
      "severity": "critical",
      "message": "CPU bucket at 0 - critical level",
      "metric": "cpu.bucket"
    },
    {
      "type": "cpu_bucket_critical",
      "severity": "critical",
      "message": "CPU bucket at 0 - critical level",
      "metric": "cpu.bucket"
    },
    {
      "type": "energy_regression",
      "severity": "medium",
      "message": "Energy reserves decreased by 73.7%",
      "metric": "energy.total"
    }
  ]
}<|MERGE_RESOLUTION|>--- conflicted
+++ resolved
@@ -1,9 +1,5 @@
 {
-<<<<<<< HEAD
-  "generatedAt": "2025-11-30T21:32:48.422Z",
-=======
   "generatedAt": "2025-11-30T22:03:02.388Z",
->>>>>>> 74aa7567
   "snapshotsAnalyzed": 21,
   "periods": {
     "sevenDay": {
@@ -12,11 +8,7 @@
       "dataPointCount": 8,
       "dateRange": {
         "start": "2025-11-23T23:36:44.782Z",
-<<<<<<< HEAD
-        "end": "2025-11-30T21:32:46.485Z"
-=======
         "end": "2025-11-30T22:03:00.445Z"
->>>>>>> 74aa7567
       },
       "cpu": {
         "used": {
@@ -128,11 +120,7 @@
       "dataPointCount": 21,
       "dateRange": {
         "start": "2025-11-07T23:44:43.054Z",
-<<<<<<< HEAD
-        "end": "2025-11-30T21:32:46.485Z"
-=======
         "end": "2025-11-30T22:03:00.445Z"
->>>>>>> 74aa7567
       },
       "cpu": {
         "used": {
