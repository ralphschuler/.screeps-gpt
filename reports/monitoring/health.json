--- conflicted
+++ resolved
@@ -1,9 +1,5 @@
 {
-<<<<<<< HEAD
-  "last_successful_ping": "2025-11-30T21:32:53.762Z",
-=======
   "last_successful_ping": "2025-11-30T22:03:08.207Z",
->>>>>>> 74aa7567
   "last_failed_ping": null,
   "consecutive_failures": 0,
   "health_status": "operational",
@@ -11,14 +7,6 @@
   "last_bot_status": null,
   "detection_history": [
     {
-<<<<<<< HEAD
-      "timestamp": "2025-11-29T03:48:19.233Z",
-      "status": "success",
-      "aliveness": "active"
-    },
-    {
-=======
->>>>>>> 74aa7567
       "timestamp": "2025-11-29T04:03:33.592Z",
       "status": "success",
       "aliveness": "active"
@@ -512,14 +500,11 @@
       "timestamp": "2025-11-30T21:32:53.762Z",
       "status": "success",
       "aliveness": "active"
-<<<<<<< HEAD
-=======
     },
     {
       "timestamp": "2025-11-30T22:03:08.207Z",
       "status": "success",
       "aliveness": "active"
->>>>>>> 74aa7567
     }
   ]
 }