{
  "metadata": {
<<<<<<< HEAD
    "collectedAt": "2025-11-30T21:32:42.630Z",
=======
    "collectedAt": "2025-11-30T22:02:56.043Z",
>>>>>>> 74aa7567
    "source": "stats_api",
    "success": true,
    "fallbackActivated": false,
    "shards": [
      "shard3"
    ],
    "totalRooms": 0
  },
  "stats": {
    "shard3": {
      "latest": {
        "time": 75148138,
        "cpu": {
          "used": 0.057870800053933635,
          "limit": 20,
          "bucket": 10000
        },
        "creeps": {
          "count": 0
        },
        "rooms": {
          "count": 1,
          "E54N39": {
            "energyAvailable": 0,
            "energyCapacityAvailable": 0,
            "controllerLevel": 2,
            "controllerProgress": 38708,
            "controllerProgressTotal": 45000
          }
        },
        "memory": {
          "used": 2537
        },
        "structures": {
          "containers": 3,
          "roads": 161
        },
        "spawns": 1,
        "activeSpawns": 0
      }
    }
  },
  "shardStats": [
    {
      "shard": "shard3",
      "source": "stats_api",
      "success": true,
      "stats": {
        "latest": {
          "time": 75148138,
          "cpu": {
            "used": 0.057870800053933635,
            "limit": 20,
            "bucket": 10000
          },
          "creeps": {
            "count": 0
          },
          "rooms": {
            "count": 1,
            "E54N39": {
              "energyAvailable": 0,
              "energyCapacityAvailable": 0,
              "controllerLevel": 2,
              "controllerProgress": 38708,
              "controllerProgressTotal": 45000
            }
          },
          "memory": {
            "used": 2537
          },
          "structures": {
            "containers": 3,
            "roads": 161
          },
          "spawns": 1,
          "activeSpawns": 0
        }
      },
      "rooms": []
    }
  ]
}<|MERGE_RESOLUTION|>--- conflicted
+++ resolved
@@ -1,10 +1,6 @@
 {
   "metadata": {
-<<<<<<< HEAD
-    "collectedAt": "2025-11-30T21:32:42.630Z",
-=======
     "collectedAt": "2025-11-30T22:02:56.043Z",
->>>>>>> 74aa7567
     "source": "stats_api",
     "success": true,
     "fallbackActivated": false,
