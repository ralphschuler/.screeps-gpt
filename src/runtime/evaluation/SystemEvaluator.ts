--- conflicted
+++ resolved
@@ -156,11 +156,7 @@
     snapshot: PerformanceSnapshot,
     repository?: RepositorySignal
   ): EvaluationResult {
-<<<<<<< HEAD
-    const report = this.evaluate(snapshot, repository);
-=======
     const report = this.evaluate(snapshot, repository, memory);
->>>>>>> 72e0ae5a
     return this.persist(memory, report);
   }
 }